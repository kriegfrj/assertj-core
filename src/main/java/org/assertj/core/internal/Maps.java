/**
 * Licensed under the Apache License, Version 2.0 (the "License"); you may not use this file except in compliance with
 * the License. You may obtain a copy of the License at
 *
 * http://www.apache.org/licenses/LICENSE-2.0
 *
 * Unless required by applicable law or agreed to in writing, software distributed under the License is distributed on
 * an "AS IS" BASIS, WITHOUT WARRANTIES OR CONDITIONS OF ANY KIND, either express or implied. See the License for the
 * specific language governing permissions and limitations under the License.
 *
 * Copyright 2012-2017 the original author or authors.
 */
package org.assertj.core.internal;

import static org.assertj.core.data.MapEntry.entry;
import static org.assertj.core.error.ElementsShouldBe.elementsShouldBe;
import static org.assertj.core.error.ShouldBeEmpty.shouldBeEmpty;
import static org.assertj.core.error.ShouldBeNullOrEmpty.shouldBeNullOrEmpty;
import static org.assertj.core.error.ShouldContain.shouldContain;
import static org.assertj.core.error.ShouldContainEntry.shouldContainEntry;
import static org.assertj.core.error.ShouldContainExactly.elementsDifferAtIndex;
import static org.assertj.core.error.ShouldContainExactly.shouldContainExactly;
import static org.assertj.core.error.ShouldContainKey.shouldContainKey;
import static org.assertj.core.error.ShouldContainKeys.shouldContainKeys;
import static org.assertj.core.error.ShouldContainOnly.shouldContainOnly;
import static org.assertj.core.error.ShouldContainOnlyKeys.shouldContainOnlyKeys;
import static org.assertj.core.error.ShouldContainValue.shouldContainValue;
import static org.assertj.core.error.ShouldContainValues.shouldContainValues;
import static org.assertj.core.error.ShouldNotBeEmpty.shouldNotBeEmpty;
import static org.assertj.core.error.ShouldNotContain.shouldNotContain;
import static org.assertj.core.error.ShouldNotContainKey.shouldNotContainKey;
import static org.assertj.core.error.ShouldNotContainKeys.shouldNotContainKeys;
import static org.assertj.core.error.ShouldNotContainValue.shouldNotContainValue;
import static org.assertj.core.internal.Arrays.assertIsArray;
import static org.assertj.core.internal.CommonValidations.checkSizes;
import static org.assertj.core.internal.CommonValidations.hasSameSizeAsCheck;
import static org.assertj.core.util.Objects.areEqual;
import static org.assertj.core.util.Preconditions.checkArgument;
import static org.assertj.core.util.Preconditions.checkNotNull;

import java.util.LinkedHashMap;
import java.util.LinkedHashSet;
import java.util.Map;
import java.util.Set;
import java.util.function.Consumer;

import org.assertj.core.api.AssertionInfo;
import org.assertj.core.api.Condition;
import org.assertj.core.error.ShouldContainAnyOf;
import org.assertj.core.util.VisibleForTesting;

/**
 * Reusable assertions for <code>{@link Map}</code>s.
 * 
 * @author Alex Ruiz
 * @author Nicolas François
 * @author dorzey
 */
public class Maps {

  private static final Maps INSTANCE = new Maps();

  /**
   * Returns the singleton instance of this class.
   * 
   * @return the singleton instance of this class.
   */
  public static Maps instance() {
    return INSTANCE;
  }

  @VisibleForTesting
  Failures failures = Failures.instance();

  @VisibleForTesting
  Conditions conditions = Conditions.instance();

  @VisibleForTesting
  Maps() {}

  /**
   * Asserts that the given {@code Map} is {@code null} or empty.
   * 
   * @param info contains information about the assertion.
   * @param actual the given map.
   * @throws AssertionError if the given {@code Map} is not {@code null} *and* contains one or more entries.
   */
  public void assertNullOrEmpty(AssertionInfo info, Map<?, ?> actual) {
    if (actual != null && !actual.isEmpty()) throw failures.failure(info, shouldBeNullOrEmpty(actual));
  }

  /**
   * Asserts that the given {@code Map} is empty.
   * 
   * @param info contains information about the assertion.
   * @param actual the given {@code Map}.
   * @throws AssertionError if the given {@code Map} is {@code null}.
   * @throws AssertionError if the given {@code Map} is not empty.
   */
  public void assertEmpty(AssertionInfo info, Map<?, ?> actual) {
    assertNotNull(info, actual);
    if (!actual.isEmpty()) throw failures.failure(info, shouldBeEmpty(actual));
  }

  /**
   * Asserts that the given {@code Map} is not empty.
   * 
   * @param info contains information about the assertion.
   * @param actual the given {@code Map}.
   * @throws AssertionError if the given {@code Map} is {@code null}.
   * @throws AssertionError if the given {@code Map} is empty.
   */
  public void assertNotEmpty(AssertionInfo info, Map<?, ?> actual) {
    assertNotNull(info, actual);
    if (actual.isEmpty()) throw failures.failure(info, shouldNotBeEmpty());
  }

  /**
   * Asserts that the number of entries in the given {@code Map} is equal to the expected one.
   * 
   * @param info contains information about the assertion.
   * @param actual the given {@code Map}.
   * @param expectedSize the expected size of {@code actual}.
   * @throws AssertionError if the given {@code Map} is {@code null}.
   * @throws AssertionError if the number of entries in the given {@code Map} is different than the expected one.
   */
  public void assertHasSize(AssertionInfo info, Map<?, ?> actual, int expectedSize) {
    assertNotNull(info, actual);
    checkSizes(actual, actual.size(), expectedSize, info);
  }

  /**
   * Asserts that the number of entries in the given {@code Map} has the same size as the other {@code Iterable}.
   * 
   * @param info contains information about the assertion.
   * @param map the given {@code Map}.
   * @param other the group to compare
   * @throws AssertionError if the given {@code Map} is {@code null}.
   * @throws AssertionError if the given {@code Iterable} is {@code null}.
   * @throws AssertionError if the number of entries in the given {@code Map} does not have the same size.
   */
  public void assertHasSameSizeAs(AssertionInfo info, Map<?, ?> map, Iterable<?> other) {
    assertNotNull(info, map);
    hasSameSizeAsCheck(info, map, other, map.size());
  }

  /**
   * Asserts that the number of entries in the given {@code Map} has the same size as the other array.
   * 
   * @param info contains information about the assertion.
   * @param map the given {@code Map}.
   * @param other the group to compare
   * @throws AssertionError if the given {@code Map} is {@code null}.
   * @throws AssertionError if the given array is {@code null}.
   * @throws AssertionError if the number of entries in the given {@code Map} does not have the same size.
   */
  public void assertHasSameSizeAs(AssertionInfo info, Map<?, ?> map, Object other) {
    assertNotNull(info, map);
    assertIsArray(info, other);
    hasSameSizeAsCheck(info, map, other, map.size());
  }

  /**
   * Asserts that the size of the given {@code Map} is equal to the size of the other {@code Map}.
   *
   * @param info contains information about the assertion.
   * @param map the given {@code Map}.
   * @param other the other {@code Map} to compare
   * @throws NullPointerException if the other {@code Map} is {@code null}.
   * @throws AssertionError if the given {@code Map} is {@code null}.
   * @throws AssertionError if the size of the given {@code Map} is not equal to the other {@code Map} size
   */
  public void assertHasSameSizeAs(AssertionInfo info, Map<?, ?> map, Map<?, ?> other) {
    assertNotNull(info, map);
    hasSameSizeAsCheck(info, map, other, map.size());
  }

  /**
   * Asserts that the given {@code Map} contains the given entries, in any order.
   * 
   * @param info contains information about the assertion.
   * @param actual the given {@code Map}.
   * @param entries the entries that are expected to be in the given {@code Map}.
   * @throws NullPointerException if the array of entries is {@code null}.
   * @throws IllegalArgumentException if the array of entries is empty.
   * @throws NullPointerException if any of the entries in the given array is {@code null}.
   * @throws AssertionError if the given {@code Map} is {@code null}.
   * @throws AssertionError if the given {@code Map} does not contain the given entries.
   */
  public <K, V> void assertContains(AssertionInfo info, Map<K, V> actual,
                                    Map.Entry<? extends K, ? extends V>[] entries) {
    failIfNull(entries);
    assertNotNull(info, actual);
    // if both actual and values are empty, then assertion passes.
    if (actual.isEmpty() && entries.length == 0) return;
    failIfEmptySinceActualIsNotEmpty(entries);
    Set<Map.Entry<? extends K, ? extends V>> notFound = new LinkedHashSet<>();
    for (Map.Entry<? extends K, ? extends V> entry : entries) {
      if (!containsEntry(actual, entry)) notFound.add(entry);
    }
    if (notFound.isEmpty()) return;
    throw failures.failure(info, shouldContain(actual, entries, notFound));
  }

  public <K, V> void assertContainsAnyOf(AssertionInfo info, Map<K, V> actual,
                                         Map.Entry<? extends K, ? extends V>[] entries) {
    failIfNull(entries);
    assertNotNull(info, actual);
    // if both actual and values are empty, then assertion passes.
    if (actual.isEmpty() && entries.length == 0) return;
    failIfEmptySinceActualIsNotEmpty(entries);
    for (Map.Entry<? extends K, ? extends V> entry : entries) {
      if (containsEntry(actual, entry)) return;
    }
    throw failures.failure(info, ShouldContainAnyOf.shouldContainAnyOf(actual, entries));
  }

  /**
   * Verifies that the given {@code Map} contains the value for given {@code key} that satisfy given {@code valueCondition}.
   *
   * @param info contains information about the assertion.
   * @param actual the given {@code Map}.
   * @param key he given key to check.
   * @param valueCondition the given condition for check value.
   * @throws NullPointerException if the given values is {@code null}.
   * @throws AssertionError if the actual map is {@code null}.
   * @throws AssertionError if the actual map not contains the given {@code key}.
   * @throws AssertionError if the actual map contains the given key, but value not match the given {@code valueCondition}.
   * @since 2.6.0 / 3.6.0
   */
  @SuppressWarnings("unchecked")
  public <K, V> void assertHasEntrySatisfying(AssertionInfo info, Map<K, V> actual, K key,
                                              Condition<? super V> valueCondition) {
    assertContainsKeys(info, actual, key);
    conditions.assertIsNotNull(valueCondition);
    V value = actual.get(key);
    if (!valueCondition.matches(value)) throw failures.failure(info, elementsShouldBe(actual, value, valueCondition));
  }

  /**
<<<<<<< HEAD
   * Verifies that the {@code Map} contains the value for given {@code key} that satisfy given {@code valueRequirements}.
   *
   * @param info contains information about the assertion.
   * @param actual the given {@code Map}.
   * @param key he given key to check.
   * @param valueRequirements the given requirements for check value.
   * @throws NullPointerException if the given values is {@code null}.
   * @throws AssertionError if the actual map is {@code null}.
   * @throws AssertionError if the actual map not contains the given {@code key}.
   * @throws AssertionError if the actual map contains the given key, but value not pass the given {@code valueRequirements}.
   */
  @SuppressWarnings("unchecked")
  public <K, V> void assertHasEntrySatisfying(AssertionInfo info, Map<K, V> actual, K key, Consumer<? super V> valueRequirements) {
    assertContainsKeys(info, actual, key);
    checkNotNull(valueRequirements, "The Consumer<V> expressing the assertions requirements must not be null");
    V value = actual.get(key);
    valueRequirements.accept(value);
=======
   * Verifies that the given {@code Map} contains an entry satisfying given {@code entryCondition}.
   *
   * @param info contains information about the assertion.
   * @param actual the given {@code Map}.
   * @param entryCondition the condition for searching entry.
   * @throws NullPointerException if the given condition is {@code null}.
   * @throws AssertionError if the actual map is {@code null}.
   * @throws AssertionError if there is no entry matching given {@code entryCondition}.
   * @since 2.7.0 / 3.7.0
   */
  public <K, V> void assertHasEntrySatisfying(AssertionInfo info, Map<K, V> actual,
                                              Condition<? super Map.Entry<K, V>> entryCondition) {
    assertNotNull(info, actual);
    conditions.assertIsNotNull(entryCondition);
    for (Map.Entry<K, V> entry : actual.entrySet()) {
      if (entryCondition.matches(entry)) return;
    }

    throw failures.failure(info, shouldContainEntry(actual, entryCondition));
  }

  /**
   * Verifies that the given {@code Map} contains an entry with key satisfying {@code keyCondition}
   * and value satisfying {@code valueCondition}.
   *
   * @param info contains information about the assertion.
   * @param actual the given {@code Map}.
   * @param keyCondition the condition for entry key.
   * @param valueCondition the condition for entry value.
   * @throws NullPointerException if any of the given conditions is {@code null}.
   * @throws AssertionError if the actual map is {@code null}.
   * @throws AssertionError if there is no entry matching given {@code keyCondition} and {@code valueCondition}.
   * @since 2.7.0 / 3.7.0
   */
  public <K, V> void assertHasEntrySatisfyingConditions(AssertionInfo info, Map<K, V> actual,
                                                        Condition<? super K> keyCondition,
                                                        Condition<? super V> valueCondition) {
    assertNotNull(info, actual);
    conditions.assertIsNotNull(keyCondition, "The condition to evaluate for entries key should not be null");
    conditions.assertIsNotNull(valueCondition, "The condition to evaluate for entries value should not be null");

    for (Map.Entry<K, V> entry : actual.entrySet()) {
      if (keyCondition.matches(entry.getKey()) && valueCondition.matches(entry.getValue())) return;
    }

    throw failures.failure(info, shouldContainEntry(actual, keyCondition, valueCondition));
  }

  /**
   * Verifies that the given {@code Map} contains an entry with key satisfying {@code keyCondition}.
   *
   * @param info contains information about the assertion.
   * @param actual the given {@code Map}.
   * @param keyCondition the condition for key search.
   * @throws NullPointerException if the given condition is {@code null}.
   * @throws AssertionError if the actual map is {@code null}.
   * @throws AssertionError if there is no key matching given {@code keyCondition}.
   * @since 2.7.0 / 3.7.0
   */
  public <K> void assertHasKeySatisfying(AssertionInfo info, Map<K, ?> actual, Condition<? super K> keyCondition) {
    assertNotNull(info, actual);
    conditions.assertIsNotNull(keyCondition);

    for (K key : actual.keySet()) {
      if (keyCondition.matches(key)) return;
    }

    throw failures.failure(info, shouldContainKey(actual, keyCondition));
  }

  /**
   * Verifies that the given {@code Map} contains an entry with value satisfying {@code valueCondition}.
   *
   * @param info contains information about the assertion.
   * @param actual the given {@code Map}.
   * @param valueCondition the condition for value search.
   * @throws NullPointerException if the given condition is {@code null}.
   * @throws AssertionError if the actual map is {@code null}.
   * @throws AssertionError if there is no value matching given {@code valueCondition}.
   * @since 2.7.0 / 3.7.0
   */
  public <V> void assertHasValueSatisfying(AssertionInfo info, Map<?, V> actual, Condition<? super V> valueCondition) {
    assertNotNull(info, actual);
    conditions.assertIsNotNull(valueCondition);

    for (V value : actual.values()) {
      if (valueCondition.matches(value)) return;
    }

    throw failures.failure(info, shouldContainValue(actual, valueCondition));
>>>>>>> 3c100d24
  }

  /**
   * Asserts that the given {@code Map} does not contain the given entries.
   * 
   * @param info contains information about the assertion.
   * @param actual the given {@code Map}.
   * @param entries the entries that are expected to be in the given {@code Map}.
   * @throws NullPointerException if the array of entries is {@code null}.
   * @throws IllegalArgumentException if the array of entries is empty.
   * @throws NullPointerException if any of the entries in the given array is {@code null}.
   * @throws AssertionError if the given {@code Map} is {@code null}.
   * @throws AssertionError if the given {@code Map} contains any of the given entries.
   */
  public <K, V> void assertDoesNotContain(AssertionInfo info, Map<K, V> actual,
                                          Map.Entry<? extends K, ? extends V>[] entries) {
    failIfNullOrEmpty(entries);
    assertNotNull(info, actual);
    Set<Map.Entry<? extends K, ? extends V>> found = new LinkedHashSet<>();
    for (Map.Entry<? extends K, ? extends V> entry : entries) {
      if (containsEntry(actual, entry)) {
        found.add(entry);
      }
    }
    if (found.isEmpty()) return;
    throw failures.failure(info, shouldNotContain(actual, entries, found));
  }

  /**
   * Verifies that the actual map contain the given key.
   * 
   * @param info contains information about the assertion.
   * @param actual the given {@code Map}.
   * @param keys the given keys
   * @throws AssertionError if the actual map is {@code null}.
   * @throws AssertionError if the actual map not contains the given key.
   */
  public <K, V> void assertContainsKeys(AssertionInfo info, Map<K, V> actual,
                                        @SuppressWarnings("unchecked") K... keys) {
    assertNotNull(info, actual);
    Set<K> notFound = new LinkedHashSet<>();
    for (K key : keys) {
      if (!actual.containsKey(key)) {
        notFound.add(key);
      }
    }
    if (notFound.isEmpty()) return;
    throw failures.failure(info, shouldContainKeys(actual, notFound));
  }

  /**
   * Verifies that the actual map not contains the given key.
   * 
   * @param info contains information about the assertion.
   * @param actual the given {@code Map}.
   * @param key the given key
   * @throws AssertionError if the actual map is {@code null}.
   * @throws AssertionError if the actual map contains the given key.
   */
  public <K, V> void assertDoesNotContainKey(AssertionInfo info, Map<K, V> actual, K key) {
    assertNotNull(info, actual);
    if (actual.containsKey(key)) throw failures.failure(info, shouldNotContainKey(actual, key));
  }

  /**
   * Verifies that the actual map not contains all the given keys.
   *
   * @param info contains information about the assertion.
   * @param actual the given {@code Map}.
   * @param keys the given keys
   * @throws AssertionError if the actual map is {@code null}.
   * @throws AssertionError if the actual map contains all the given keys.
   */
  public <K, V> void assertDoesNotContainKeys(AssertionInfo info, Map<K, V> actual,
                                              @SuppressWarnings("unchecked") K... keys) {
    assertNotNull(info, actual);
    Set<K> found = new LinkedHashSet<>();
    for (K key : keys) {
      if (key != null && actual.containsKey(key)) {
        found.add(key);
      }
    }
    if (!found.isEmpty()) throw failures.failure(info, shouldNotContainKeys(actual, found));
  }

  /**
   * Verifies that the actual map contains only the given keys and nothing else, in any order.
   * 
   * @param info contains information about the assertion.
   * @param actual the given {@code Map}.
   * @param keys the keys that are expected to be in the given {@code Map}.
   * @throws NullPointerException if the array of keys is {@code null}.
   * @throws IllegalArgumentException if the array of keys is empty.
   * @throws AssertionError if the given {@code Map} is {@code null}.
   * @throws AssertionError if the given {@code Map} does not contain the given keys or if the given {@code Map}
   *           contains keys that are not in the given array.
   */
  public <K, V> void assertContainsOnlyKeys(AssertionInfo info, Map<K, V> actual,
                                            @SuppressWarnings("unchecked") K... keys) {
    assertNotNull(info, actual);
    failIfNull(keys);
    if (actual.isEmpty() && keys.length == 0) {
      return;
    }
    failIfEmpty(keys);

    Set<K> notFound = new LinkedHashSet<>();
    Set<K> notExpected = new LinkedHashSet<>();

    compareActualMapAndExpectedKeys(actual, keys, notExpected, notFound);

    if (!notFound.isEmpty() || !notExpected.isEmpty())
      throw failures.failure(info, shouldContainOnlyKeys(actual, keys, notFound, notExpected));
  }

  /**
   * Verifies that the actual map contain the given value.
   * 
   * @param info contains information about the assertion.
   * @param actual the given {@code Map}.
   * @param value the given value
   * @throws AssertionError if the actual map is {@code null}.
   * @throws AssertionError if the actual map not contains the given value.
   */
  public <K, V> void assertContainsValue(AssertionInfo info, Map<K, V> actual, V value) {
    assertNotNull(info, actual);
    if (!actual.containsValue(value)) throw failures.failure(info, shouldContainValue(actual, value));
  }

  /**
   * Verifies that the actual map contain the given values.
   *
   * @param info contains information about the assertion.
   * @param actual the given {@code Map}.
   * @param values the given values
   * @throws AssertionError if the actual map is {@code null}.
   * @throws AssertionError if the actual map not contains the given values.
   * @throws NullPointerException if values vararg is {@code null}.
   */
  public <K, V> void assertContainsValues(AssertionInfo info, Map<K, V> actual,
                                          @SuppressWarnings("unchecked") V... values) {
    assertNotNull(info, actual);
    checkNotNull(values, "The array of values to look for should not be null");
    if (actual.isEmpty() && values.length == 0) return;
    //
    Set<V> valuesNotFound = new LinkedHashSet<>();
    for (V valueToLookFor : values) {
      if (!actual.containsValue(valueToLookFor)) valuesNotFound.add(valueToLookFor);
    }
    if (!valuesNotFound.isEmpty()) throw failures.failure(info, shouldContainValues(actual, valuesNotFound));
  }

  /**
   * Verifies that the actual map not contains the given value.
   * 
   * @param info contains information about the assertion.
   * @param actual the given {@code Map}.
   * @param value the given value
   * @throws AssertionError if the actual map is {@code null}.
   * @throws AssertionError if the actual map contains the given value.
   */
  public <K, V> void assertDoesNotContainValue(AssertionInfo info, Map<K, V> actual, V value) {
    assertNotNull(info, actual);
    if (actual.containsValue(value)) throw failures.failure(info, shouldNotContainValue(actual, value));
  }

  /**
   * Verifies that the actual map contains only the given entries and nothing else, in any order.
   * 
   * @param info contains information about the assertion.
   * @param actual the given {@code Map}.
   * @param entries the entries that should be in the actual map.
   * @throws AssertionError if the actual map is {@code null}.
   * @throws NullPointerException if the given entries array is {@code null}.
   * @throws IllegalArgumentException if the given entries array is empty.
   * @throws AssertionError if the actual map does not contain the given entries, i.e. the actual map contains some or
   *           none of the given entries, or the actual map contains more entries than the given ones.
   */
  public <K, V> void assertContainsOnly(AssertionInfo info, Map<K, V> actual,
                                        @SuppressWarnings("unchecked") Map.Entry<? extends K, ? extends V>... entries) {
    doCommonContainsCheck(info, actual, entries);
    if (actual.isEmpty() && entries.length == 0) {
      return;
    }
    failIfEmpty(entries);

    Set<Map.Entry<? extends K, ? extends V>> notFound = new LinkedHashSet<>();
    Set<Map.Entry<? extends K, ? extends V>> notExpected = new LinkedHashSet<>();

    compareActualMapAndExpectedEntries(actual, entries, notExpected, notFound);

    if (!notFound.isEmpty() || !notExpected.isEmpty())
      throw failures.failure(info, shouldContainOnly(actual, entries, notFound, notExpected));
  }

  /**
   * Verifies that the actual map contains only the given entries and nothing else, <b>in order</b>.<br>
   * This assertion should only be used with map that have a consistent iteration order (i.e. don't use it with
   * {@link java.util.HashMap}).
   * 
   * @param info contains information about the assertion.
   * @param actual the given {@code Map}.
   * @param entries the given entries.
   * @throws NullPointerException if the given entries array is {@code null}.
   * @throws AssertionError if the actual map is {@code null}.
   * @throws IllegalArgumentException if the given entries array is empty.
   * @throws AssertionError if the actual map does not contain the given entries with same order, i.e. the actual map
   *           contains some or none of the given entries, or the actual map contains more entries than the given ones
   *           or entries are the same but the order is not.
   */
  public <K, V> void assertContainsExactly(AssertionInfo info, Map<K, V> actual,
                                           @SuppressWarnings("unchecked") Map.Entry<? extends K, ? extends V>... entries) {
    doCommonContainsCheck(info, actual, entries);
    if (actual.isEmpty() && entries.length == 0) return;
    failIfEmpty(entries);
    assertHasSameSizeAs(info, actual, entries);

    Set<Map.Entry<? extends K, ? extends V>> notFound = new LinkedHashSet<>();
    Set<Map.Entry<? extends K, ? extends V>> notExpected = new LinkedHashSet<>();

    compareActualMapAndExpectedEntries(actual, entries, notExpected, notFound);

    if (notExpected.isEmpty() && notFound.isEmpty()) {
      // check entries order
      int index = 0;
      for (K keyFromActual : actual.keySet()) {
        if (!areEqual(keyFromActual, entries[index].getKey())) {
          Map.Entry<K, V> actualEntry = entry(keyFromActual, actual.get(keyFromActual));
          throw failures.failure(info, elementsDifferAtIndex(actualEntry, entries[index], index));
        }
        index++;
      }
      // all entries are in the same order.
      return;
    }

    throw failures.failure(info, shouldContainExactly(actual, entries, notFound, notExpected));
  }

  private <K, V> void compareActualMapAndExpectedKeys(Map<K, V> actual, K[] keys, Set<K> notExpected, Set<K> notFound) {

    Map<K, V> actualEntries = new LinkedHashMap<>(actual);
    for (K key : keys) {
      if (actualEntries.containsKey(key)) {
        // this is an expected key
        actualEntries.remove(key);
      } else {
        // this is a not found key
        notFound.add(key);
      }
    }
    // All remaining keys from actual copy are not expected entries.
    for (K key : actualEntries.keySet()) {
      notExpected.add(key);
    }
  }

  private <K, V> void compareActualMapAndExpectedEntries(Map<K, V> actual,
                                                         Map.Entry<? extends K, ? extends V>[] entries,
                                                         Set<Map.Entry<? extends K, ? extends V>> notExpected,
                                                         Set<Map.Entry<? extends K, ? extends V>> notFound) {
    Map<K, V> expectedEntries = entriesToMap(entries);
    Map<K, V> actualEntries = new LinkedHashMap<>(actual);
    for (Map.Entry<K, V> entry : expectedEntries.entrySet()) {
      if (containsEntry(actualEntries, entry(entry.getKey(), entry.getValue()))) {
        // this is an expected entry
        actualEntries.remove(entry.getKey());
      } else {
        // this is a not found entry
        notFound.add(entry(entry.getKey(), entry.getValue()));
      }
    }
    // All remaining entries from actual copy are not expected entries.
    for (Map.Entry<K, V> entry : actualEntries.entrySet()) {
      notExpected.add(entry(entry.getKey(), entry.getValue()));
    }
  }

  private <K, V> void doCommonContainsCheck(AssertionInfo info, Map<K, V> actual,
                                            Map.Entry<? extends K, ? extends V>[] entries) {
    assertNotNull(info, actual);
    failIfNull(entries);
  }

  private static <K, V> Map<K, V> entriesToMap(Map.Entry<? extends K, ? extends V>[] entries) {
    Map<K, V> expectedEntries = new LinkedHashMap<>();
    for (Map.Entry<? extends K, ? extends V> entry : entries) {
      expectedEntries.put(entry.getKey(), entry.getValue());
    }
    return expectedEntries;
  }

  private static <K> void failIfEmpty(K[] keys) {
    checkArgument(keys.length > 0, "The array of keys to look for should not be empty");
  }

  private static <K, V> void failIfEmpty(Map.Entry<? extends K, ? extends V>[] entries) {
    checkArgument(entries.length > 0, "The array of entries to look for should not be empty");
  }

  private static <K, V> void failIfNullOrEmpty(Map.Entry<? extends K, ? extends V>[] entries) {
    failIfNull(entries);
    failIfEmpty(entries);
  }

  private static <K> void failIfNull(K[] keys) {
    checkNotNull(keys, "The array of keys to look for should not be null");
  }

  private static <K, V> void failIfNull(Map.Entry<? extends K, ? extends V>[] entries) {
    checkNotNull(entries, "The array of entries to look for should not be null");
  }

  private <K, V> boolean containsEntry(Map<K, V> actual, Map.Entry<? extends K, ? extends V> entry) {
    checkNotNull(entry, "Entries to look for should not be null");
    return actual.containsKey(entry.getKey()) ? areEqual(actual.get(entry.getKey()), entry.getValue()) : false;
  }

  private void assertNotNull(AssertionInfo info, Map<?, ?> actual) {
    Objects.instance().assertNotNull(info, actual);
  }

  private static <K, V> void failIfEmptySinceActualIsNotEmpty(Map.Entry<? extends K, ? extends V>[] values) {
    if (values.length == 0) throw new AssertionError("actual is not empty");
  }

}<|MERGE_RESOLUTION|>--- conflicted
+++ resolved
@@ -238,7 +238,6 @@
   }
 
   /**
-<<<<<<< HEAD
    * Verifies that the {@code Map} contains the value for given {@code key} that satisfy given {@code valueRequirements}.
    *
    * @param info contains information about the assertion.
@@ -256,7 +255,9 @@
     checkNotNull(valueRequirements, "The Consumer<V> expressing the assertions requirements must not be null");
     V value = actual.get(key);
     valueRequirements.accept(value);
-=======
+  }
+
+  /**
    * Verifies that the given {@code Map} contains an entry satisfying given {@code entryCondition}.
    *
    * @param info contains information about the assertion.
@@ -347,7 +348,6 @@
     }
 
     throw failures.failure(info, shouldContainValue(actual, valueCondition));
->>>>>>> 3c100d24
   }
 
   /**
