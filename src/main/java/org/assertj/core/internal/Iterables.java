--- conflicted
+++ resolved
@@ -599,22 +599,14 @@
    * @param actual the given {@code Iterable}.
    * @param condition the given {@code Condition}.
    * @throws NullPointerException if the given condition is {@code null}.
-<<<<<<< HEAD
    * @throws AssertionError if an element cannot be cast to T.
-=======
-   * @throws AssertionError if an element cannot be cast to E.
->>>>>>> 57e7ad68
    * @throws AssertionError if one or more elements do not satisfy the given condition.
    */
   public <T> void assertAre(AssertionInfo info, Iterable<? extends T> actual, Condition<? super T> condition) {
     assertNotNull(info, actual);
     conditions.assertIsNotNull(condition);
     try {
-<<<<<<< HEAD
       List<T> notSatisfiesCondition = notSatisfyingCondition(actual, condition);
-=======
-      List<E> notSatisfiesCondition = notSatisfyingCondition(actual, condition);
->>>>>>> 57e7ad68
       if (!notSatisfiesCondition.isEmpty())
         throw failures.failure(info, elementsShouldBe(actual, notSatisfiesCondition, condition));
     } catch (ClassCastException e) {
@@ -878,7 +870,6 @@
     throw failures.failure(info, shouldContainExactly(actual, values, notFound, notExpected, comparisonStrategy));
   }
 
-<<<<<<< HEAD
   public <E> void assertAllMatch(AssertionInfo info, Iterable<? extends E> actual, Predicate<? super E> predicate) {
     assertNotNull(info, actual);
     predicates.assertIsNotNull(predicate);
@@ -887,7 +878,8 @@
                                        .ifPresent(e -> {
                                          throw failures.failure(info, elementsShouldMatch(actual, e, predicate));
                                        });
-=======
+  }
+
   public void assertContainsExactlyInAnyOrder(AssertionInfo info, Iterable<?> actual, Object[] values) {
     checkIsNotNull(values);
     assertNotNull(info, actual);
@@ -895,18 +887,16 @@
     List<Object> notFound = newArrayList(values);
 
     for (Object value : values) {
-      if(iterableContains(notExpected, value)) {
+      if (iterableContains(notExpected, value)) {
         iterablesRemoveFirst(notExpected, value);
         iterablesRemoveFirst(notFound, value);
       }
     }
 
-    if(notExpected.isEmpty() && notFound.isEmpty()) {
-      return;
-    }
-
-    throw failures.failure(info, shouldContainExactlyInAnyOrder(actual, values, notFound, notExpected, comparisonStrategy));
->>>>>>> 57e7ad68
+    if (notExpected.isEmpty() && notFound.isEmpty()) return; 
+
+    throw failures.failure(info,
+                           shouldContainExactlyInAnyOrder(actual, values, notFound, notExpected, comparisonStrategy));
   }
 
   private void assertNotNull(AssertionInfo info, Iterable<?> actual) {
