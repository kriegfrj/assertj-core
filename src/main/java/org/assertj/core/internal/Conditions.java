/**
 * Licensed under the Apache License, Version 2.0 (the "License"); you may not use this file except in compliance with
 * the License. You may obtain a copy of the License at
 *
 * http://www.apache.org/licenses/LICENSE-2.0
 *
 * Unless required by applicable law or agreed to in writing, software distributed under the License is distributed on
 * an "AS IS" BASIS, WITHOUT WARRANTIES OR CONDITIONS OF ANY KIND, either express or implied. See the License for the
 * specific language governing permissions and limitations under the License.
 *
 * Copyright 2012-2017 the original author or authors.
 */
package org.assertj.core.internal;

import static java.lang.String.format;
import static org.assertj.core.error.ShouldBe.shouldBe;
import static org.assertj.core.error.ShouldHave.shouldHave;
import static org.assertj.core.error.ShouldNotBe.shouldNotBe;
import static org.assertj.core.error.ShouldNotHave.shouldNotHave;
import static org.assertj.core.util.Preconditions.checkNotNull;

import org.assertj.core.api.AssertionInfo;
import org.assertj.core.api.Condition;
import org.assertj.core.util.VisibleForTesting;

/**
 * Verifies that a value satisfies a <code>{@link Condition}</code>.
 * 
 * @author Alex Ruiz
 */
public class Conditions {

  private static final Conditions INSTANCE = new Conditions();

  /**
   * Returns the singleton instance of this class.
   * @return the singleton instance of this class.
   */
  public static Conditions instance() {
    return INSTANCE;
  }

  @VisibleForTesting
  Failures failures = Failures.instance();

  @VisibleForTesting
  Conditions() {}

  /**
   * Asserts that the actual value satisfies the given <code>{@link Condition}</code>.
   * @param <T> the type of the actual value and the type of values that given {@code Condition} takes.
   * @param info contains information about the assertion.
   * @param actual the actual value.
   * @param condition the given {@code Condition}.
   * @throws NullPointerException if the given {@code Condition} is {@code null}.
   * @throws AssertionError if the actual value does not satisfy the given {@code Condition}.
   */
  public <T> void assertIs(AssertionInfo info, T actual, Condition<? super T> condition) {
    assertIsNotNull(condition);
    if (condition.matches(actual)) return;
    throw failures.failure(info, shouldBe(actual, condition));
  }

  /**
   * Asserts that the actual value does not satisfy the given <code>{@link Condition}</code>.
   * @param <T> the type of the actual value and the type of values that given {@code Condition} takes.
   * @param info contains information about the assertion.
   * @param actual the actual value.
   * @param condition the given {@code Condition}.
   * @throws NullPointerException if the given {@code Condition} is {@code null}.
   * @throws AssertionError if the actual value satisfies the given {@code Condition}.
   */
  public <T> void assertIsNot(AssertionInfo info, T actual, Condition<? super T> condition) {
    assertIsNotNull(condition);
    if (!condition.matches(actual)) return;
    throw failures.failure(info, shouldNotBe(actual, condition));
  }

  /**
   * Asserts that the actual value satisfies the given <code>{@link Condition}</code>.
   * @param <T> the type of the actual value and the type of values that given {@code Condition} takes.
   * @param info contains information about the assertion.
   * @param actual the actual value.
   * @param condition the given {@code Condition}.
   * @throws NullPointerException if the given {@code Condition} is {@code null}.
   * @throws AssertionError if the actual value does not satisfy the given {@code Condition}.
   */
  public <T> void assertHas(AssertionInfo info, T actual, Condition<? super T> condition) {
    assertIsNotNull(condition);
    if (condition.matches(actual)) return;
    throw failures.failure(info, shouldHave(actual, condition));
  }

  /**
   * Asserts that the actual value does not satisfy the given <code>{@link Condition}</code>.
   * @param <T> the type of the actual value and the type of values that given {@code Condition} takes.
   * @param info contains information about the assertion.
   * @param actual the actual value.
   * @param condition the given {@code Condition}.
   * @throws NullPointerException if the given {@code Condition} is {@code null}.
   * @throws AssertionError if the actual value satisfies the given {@code Condition}.
   */
  public <T> void assertDoesNotHave(AssertionInfo info, T actual, Condition<? super T> condition) {
    assertIsNotNull(condition);
    if (!condition.matches(actual)) return;
    throw failures.failure(info, shouldNotHave(actual, condition));
  }

  /**
   * Asserts the the given <code>{@link Condition}</code> is not null.
   * @param condition the given {@code Condition}.
   * @throws NullPointerException if the given {@code Condition} is {@code null}.
   */
  public void assertIsNotNull(Condition<?> condition) {
    assertIsNotNull(condition, "The condition to evaluate should not be null");
  }

  /**
   * Asserts the the given <code>{@link Condition}</code> is not null.
   * @param condition the given {@code Condition}.
<<<<<<< HEAD
   * @param  format as in {@link String#format(String, Object...)}
   * @param  args as in {@link String#format(String, Object...)}
=======
   * @param format as in {@link String#format(String, Object...)}
   * @param args as in {@link String#format(String, Object...)}
>>>>>>> 0bd42599
   * @throws NullPointerException if the given {@code Condition} is {@code null}.
   */
  public void assertIsNotNull(Condition<?> condition, String format, Object... args) {
    checkNotNull(condition, format(format, args));
  }
}<|MERGE_RESOLUTION|>--- conflicted
+++ resolved
@@ -118,13 +118,8 @@
   /**
    * Asserts the the given <code>{@link Condition}</code> is not null.
    * @param condition the given {@code Condition}.
-<<<<<<< HEAD
-   * @param  format as in {@link String#format(String, Object...)}
-   * @param  args as in {@link String#format(String, Object...)}
-=======
    * @param format as in {@link String#format(String, Object...)}
    * @param args as in {@link String#format(String, Object...)}
->>>>>>> 0bd42599
    * @throws NullPointerException if the given {@code Condition} is {@code null}.
    */
   public void assertIsNotNull(Condition<?> condition, String format, Object... args) {
