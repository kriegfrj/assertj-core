/**
 * Licensed under the Apache License, Version 2.0 (the "License"); you may not use this file except in compliance with
 * the License. You may obtain a copy of the License at
 *
 * http://www.apache.org/licenses/LICENSE-2.0
 *
 * Unless required by applicable law or agreed to in writing, software distributed under the License is distributed on
 * an "AS IS" BASIS, WITHOUT WARRANTIES OR CONDITIONS OF ANY KIND, either express or implied. See the License for the
 * specific language governing permissions and limitations under the License.
 *
 * Copyright 2012-2017 the original author or authors.
 */
package org.assertj.core.api;

import static org.assertj.core.data.Percentage.withPercentage;

import java.io.File;
import java.io.InputStream;
import java.math.BigDecimal;
import java.math.BigInteger;
import java.net.URI;
import java.net.URL;
import java.nio.charset.Charset;
import java.sql.Timestamp;
import java.text.DateFormat;
import java.util.Date;
import java.util.Iterator;
import java.util.List;
import java.util.Map;
import java.util.concurrent.Future;
import java.util.concurrent.atomic.AtomicBoolean;
import java.util.concurrent.atomic.AtomicInteger;
import java.util.concurrent.atomic.AtomicIntegerArray;
import java.util.concurrent.atomic.AtomicIntegerFieldUpdater;
import java.util.concurrent.atomic.AtomicLong;
import java.util.concurrent.atomic.AtomicLongArray;
import java.util.concurrent.atomic.AtomicLongFieldUpdater;
import java.util.concurrent.atomic.AtomicMarkableReference;
import java.util.concurrent.atomic.AtomicReference;
import java.util.concurrent.atomic.AtomicReferenceArray;
import java.util.concurrent.atomic.AtomicReferenceFieldUpdater;
import java.util.concurrent.atomic.AtomicStampedReference;

import org.assertj.core.api.exception.RuntimeIOException;
import org.assertj.core.api.filter.FilterOperator;
import org.assertj.core.api.filter.Filters;
import org.assertj.core.api.filter.InFilter;
import org.assertj.core.api.filter.NotFilter;
import org.assertj.core.api.filter.NotInFilter;
import org.assertj.core.condition.AllOf;
import org.assertj.core.condition.AnyOf;
import org.assertj.core.condition.DoesNotHave;
import org.assertj.core.condition.Not;
import org.assertj.core.data.Index;
import org.assertj.core.data.MapEntry;
import org.assertj.core.data.Offset;
import org.assertj.core.data.Percentage;
import org.assertj.core.groups.Properties;
import org.assertj.core.groups.Tuple;
import org.assertj.core.presentation.StandardRepresentation;
import org.assertj.core.util.CheckReturnValue;
import org.assertj.core.util.Files;
import org.assertj.core.util.URLs;
import org.assertj.core.util.introspection.FieldSupport;

/**
 * Assertions compatible with Android. Duplicated from {@link Assertions}.
 *
 * @see Assertions
 */
public class Java6Assertions {

  /**
   * Create assertion for {@link AtomicBoolean}.
   *
   * @param actual the actual value.
   *
   * @return the created assertion object.
   * @since 2.7.0 / 3.7.0
   */
  @CheckReturnValue
  public static AtomicBooleanAssert assertThat(AtomicBoolean actual) {
    return new AtomicBooleanAssert(actual);
  }

  /**
   * Create assertion for {@link AtomicInteger}.
   *
   * @param actual the actual value.
   *
   * @return the created assertion object.
   * @since 2.7.0 / 3.7.0
   */
  @CheckReturnValue
  public static AtomicIntegerAssert assertThat(AtomicInteger actual) {
    return new AtomicIntegerAssert(actual);
  }

  /**
   * Create int[] assertion for {@link AtomicIntegerArray}.
   *
   * @param actual the actual value.
   *
   * @return the created assertion object.
   * @since 2.7.0 / 3.7.0
   */
  @CheckReturnValue
  public static AtomicIntegerArrayAssert assertThat(AtomicIntegerArray actual) {
    return new AtomicIntegerArrayAssert(actual);
  }

  /**
   * Create assertion for {@link AtomicIntegerFieldUpdater}.
   *
   * @param actual the actual value.
   *
   * @param <OBJECT> the type of the object holding the updatable field.
   * @return the created assertion object.
   * @since 2.7.0 / 3.7.0
   */
  @CheckReturnValue
  public static <OBJECT> AtomicIntegerFieldUpdaterAssert<OBJECT> assertThat(AtomicIntegerFieldUpdater<OBJECT> actual) {
    return new AtomicIntegerFieldUpdaterAssert<>(actual);
  }

  /**
   * Create assertion for {@link AtomicLong}.
   *
   * @param actual the actual value.
   *
   * @return the created assertion object.
   * @since 2.7.0 / 3.7.0
   */
  @CheckReturnValue
  public static AtomicLongAssert assertThat(AtomicLong actual) {
    return new AtomicLongAssert(actual);
  }

  /**
   * Create assertion for {@link AtomicLongArray}.
   *
   * @param actual the actual value.
   *
   * @return the created assertion object.
   * @since 2.7.0 / 3.7.0
   */
  @CheckReturnValue
  public static AtomicLongArrayAssert assertThat(AtomicLongArray actual) {
    return new AtomicLongArrayAssert(actual);
  }

  /**
   * Create assertion for {@link AtomicLongFieldUpdater}.
   *
   * @param actual the actual value.
   *
   * @param <OBJECT> the type of the object holding the updatable field.
   * @return the created assertion object.
   * @since 2.7.0 / 3.7.0
   */
  @CheckReturnValue
  public static <OBJECT> AtomicLongFieldUpdaterAssert<OBJECT> assertThat(AtomicLongFieldUpdater<OBJECT> actual) {
    return new AtomicLongFieldUpdaterAssert<>(actual);
  }

  /**
   * Create assertion for {@link AtomicReference}.
   *
   * @param actual the actual value.
   * @param <VALUE> the type of the value contained in the {@link AtomicReference}.
   *
   * @return the created assertion object.
   * @since 2.7.0 / 3.7.0
   */
  @CheckReturnValue
  public static <VALUE> AtomicReferenceAssert<VALUE> assertThat(AtomicReference<VALUE> actual) {
    return new AtomicReferenceAssert<>(actual);
  }

  /**
   * Create assertion for {@link AtomicReferenceArray}.
   *
   * @param actual the actual value.
   * @param <ELEMENT> the type of the value contained in the {@link AtomicReferenceArray}.
   *
   * @return the created assertion object.
<<<<<<< HEAD
  
=======
   * @since 2.7.0 / 3.7.0
>>>>>>> 9605befb
   */
  @CheckReturnValue
  public static <ELEMENT> AtomicReferenceArrayAssert<ELEMENT> assertThat(AtomicReferenceArray<ELEMENT> actual) {
    return new AtomicReferenceArrayAssert<>(actual);
  }

  /**
   * Create assertion for {@link AtomicReferenceFieldUpdater}.
   *
   * @param actual the actual value.
   * @param <FIELD> the type of the field which gets updated by the {@link AtomicReferenceFieldUpdater}.
   * @param <OBJECT> the type of the object holding the updatable field.
   *
   * @return the created assertion object.
   * @since 2.7.0 / 3.7.0
   */
  @CheckReturnValue
  public static <FIELD, OBJECT> AtomicReferenceFieldUpdaterAssert<FIELD, OBJECT> assertThat(AtomicReferenceFieldUpdater<OBJECT, FIELD> actual) {
    return new AtomicReferenceFieldUpdaterAssert<>(actual);
  }

  /**
   * Create assertion for {@link AtomicMarkableReference}.
   *
   * @param actual the actual value.
   * @param <VALUE> the type of the value contained in the {@link AtomicMarkableReference}.
   *
   * @return the created assertion object.
   * @since 2.7.0 / 3.7.0
   */
  @CheckReturnValue
  public static <VALUE> AtomicMarkableReferenceAssert<VALUE> assertThat(AtomicMarkableReference<VALUE> actual) {
    return new AtomicMarkableReferenceAssert<>(actual);
  }

  /**
   * Create assertion for {@link AtomicStampedReference}.
   *
   * @param actual the actual value.
   * @param <VALUE> the type of the value contained in the {@link AtomicStampedReference}.
   *
   * @return the created assertion object.
   * @since 2.7.0 / 3.7.0
   */
  @CheckReturnValue
  public static <VALUE> AtomicStampedReferenceAssert<VALUE> assertThat(AtomicStampedReference<VALUE> actual) {
    return new AtomicStampedReferenceAssert<>(actual);
  }

  /**
   * Creates a new instance of <code>{@link BigDecimalAssert}</code>.
   *
   * @param actual the actual value.
   * @return the created assertion object.
   */
  @CheckReturnValue
  public static AbstractBigDecimalAssert<?> assertThat(BigDecimal actual) {
    return new BigDecimalAssert(actual);
  }

  /**
   * Creates a new instance of <code>{@link BigIntegerAssert}</code>.
   *
   * @param actual the actual value.
   * @return the created assertion object.
   * @since 2.7.0 / 3.7.0
   */
  @CheckReturnValue
  public static AbstractBigIntegerAssert<?> assertThat(BigInteger actual) {
    return new BigIntegerAssert(actual);
  }

  /**
   * Creates a new instance of <code>{@link UriAssert}</code>.
   *
   * @param actual the actual value.
   * @return the created assertion object.
   */
  @CheckReturnValue
  public static AbstractUriAssert<?> assertThat(URI actual) {
    return new UriAssert(actual);
  }

  /**
   * Creates a new instance of <code>{@link UrlAssert}</code>.
   *
   * @param actual the actual value.
   * @return the created assertion object.
   */
  @CheckReturnValue
  public static AbstractUrlAssert<?> assertThat(URL actual) {
    return new UrlAssert(actual);
  }

  /**
   * Creates a new instance of <code>{@link BooleanAssert}</code>.
   *
   * @param actual the actual value.
   * @return the created assertion object.
   */
  @CheckReturnValue
  public static AbstractBooleanAssert<?> assertThat(boolean actual) {
    return new BooleanAssert(actual);
  }

  /**
   * Creates a new instance of <code>{@link BooleanAssert}</code>.
   *
   * @param actual the actual value.
   * @return the created assertion object.
   */
  @CheckReturnValue
  public static AbstractBooleanAssert<?> assertThat(Boolean actual) {
    return new BooleanAssert(actual);
  }

  /**
   * Creates a new instance of <code>{@link BooleanArrayAssert}</code>.
   *
   * @param actual the actual value.
   * @return the created assertion object.
   */
  @CheckReturnValue
  public static AbstractBooleanArrayAssert<?> assertThat(boolean[] actual) {
    return new BooleanArrayAssert(actual);
  }

  /**
   * Creates a new instance of <code>{@link ByteAssert}</code>.
   *
   * @param actual the actual value.
   * @return the created assertion object.
   */
  @CheckReturnValue
  public static AbstractByteAssert<?> assertThat(byte actual) {
    return new ByteAssert(actual);
  }

  /**
   * Creates a new instance of <code>{@link ByteAssert}</code>.
   *
   * @param actual the actual value.
   * @return the created assertion object.
   */
  @CheckReturnValue
  public static AbstractByteAssert<?> assertThat(Byte actual) {
    return new ByteAssert(actual);
  }

  /**
   * Creates a new instance of <code>{@link ByteArrayAssert}</code>.
   *
   * @param actual the actual value.
   * @return the created assertion object.
   */
  @CheckReturnValue
  public static AbstractByteArrayAssert<?> assertThat(byte[] actual) {
    return new ByteArrayAssert(actual);
  }

  /**
   * Creates a new instance of <code>{@link CharacterAssert}</code>.
   *
   * @param actual the actual value.
   * @return the created assertion object.
   */
  @CheckReturnValue
  public static AbstractCharacterAssert<?> assertThat(char actual) {
    return new CharacterAssert(actual);
  }

  /**
   * Creates a new instance of <code>{@link CharArrayAssert}</code>.
   *
   * @param actual the actual value.
   * @return the created assertion object.
   */
  @CheckReturnValue
  public static AbstractCharArrayAssert<?> assertThat(char[] actual) {
    return new CharArrayAssert(actual);
  }

  /**
   * Creates a new instance of <code>{@link CharacterAssert}</code>.
   *
   * @param actual the actual value.
   * @return the created assertion object.
   */
  @CheckReturnValue
  public static AbstractCharacterAssert<?> assertThat(Character actual) {
    return new CharacterAssert(actual);
  }

  /**
   * Creates a new instance of <code>{@link ClassAssert}</code>
   *
   * @param actual the actual value.
   * @return the created assertion object.
   */
  @CheckReturnValue
  public static AbstractClassAssert<?> assertThat(Class<?> actual) {
    return new ClassAssert(actual);
  }

  /**
   * Creates a new instance of <code>{@link GenericComparableAssert}</code> with
   * standard comparison semantics.
   *
   * @param actual the actual value.
   * @return the created assertion object.
   */
  @CheckReturnValue
  public static <T extends Comparable<? super T>> AbstractComparableAssert<?, T> assertThat(T actual) {
    return new GenericComparableAssert<>(actual);
  }

  /**
   * Creates a new instance of <code>{@link IterableAssert}</code>.
   *
   * @param actual the actual value.
   * @return the created assertion object.
   */
  @CheckReturnValue
  public static <T> AbstractIterableAssert<?, Iterable<? extends T>, T, ObjectAssert<T>> assertThat(Iterable<? extends T> actual) {
    return new IterableAssert<>(actual);
  }

  /**
   * Creates a new instance of <code>{@link IterableAssert}</code>.
   * <p>
   * <b>Be aware that calls to most methods on returned IterableAssert will consume Iterator so it won't be possible to
   * iterate over it again.</b> Calling multiple methods on returned IterableAssert is safe as Iterator's elements are
   * cached by IterableAssert first time Iterator is consumed.
   *
   * @param actual the actual value.
   * @return the created assertion object.
   */
  @CheckReturnValue
  public static <T> AbstractIterableAssert<?, Iterable<? extends T>, T, ObjectAssert<T>> assertThat(Iterator<? extends T> actual) {
    return new IterableAssert<>(actual);
  }

  /**
   * Creates a new instance of <code>{@link DoubleAssert}</code>.
   *
   * @param actual the actual value.
   * @return the created assertion object.
   */
  @CheckReturnValue
  public static AbstractDoubleAssert<?> assertThat(double actual) {
    return new DoubleAssert(actual);
  }

  /**
   * Creates a new instance of <code>{@link DoubleAssert}</code>.
   *
   * @param actual the actual value.
   * @return the created assertion object.
   */
  @CheckReturnValue
  public static AbstractDoubleAssert<?> assertThat(Double actual) {
    return new DoubleAssert(actual);
  }

  /**
   * Creates a new instance of <code>{@link DoubleArrayAssert}</code>.
   *
   * @param actual the actual value.
   * @return the created assertion object.
   */
  @CheckReturnValue
  public static AbstractDoubleArrayAssert<?> assertThat(double[] actual) {
    return new DoubleArrayAssert(actual);
  }

  /**
   * Creates a new instance of <code>{@link FileAssert}</code>.
   *
   * @param actual the actual value.
   * @return the created assertion object.
   */
  @CheckReturnValue
  public static AbstractFileAssert<?> assertThat(File actual) {
    return new FileAssert(actual);
  }

  /**
   * Create assertion for {@link java.util.concurrent.Future}.
   *
   * @param actual the actual value.
   * @param <RESULT> the type of the value contained in the {@link java.util.concurrent.Future}.
   *
   * @return the created assertion object.
   * @since 2.7.0 / 3.7.0
   */
  @CheckReturnValue
  public static <RESULT> AbstractFutureAssert<?, ? extends Future<? extends RESULT>, RESULT> assertThat(Future<RESULT> actual) {
    return new FutureAssert<>(actual);
  }

  /**
   * Creates a new instance of <code>{@link InputStreamAssert}</code>.
   *
   * @param actual the actual value.
   * @return the created assertion object.
   */
  @CheckReturnValue
  public static AbstractInputStreamAssert<?, ? extends InputStream> assertThat(InputStream actual) {
    return new InputStreamAssert(actual);
  }

  /**
   * Creates a new instance of <code>{@link FloatAssert}</code>.
   *
   * @param actual the actual value.
   * @return the created assertion object.
   */
  @CheckReturnValue
  public static AbstractFloatAssert<?> assertThat(float actual) {
    return new FloatAssert(actual);
  }

  /**
   * Creates a new instance of <code>{@link FloatAssert}</code>.
   *
   * @param actual the actual value.
   * @return the created assertion object.
   */
  @CheckReturnValue
  public static AbstractFloatAssert<?> assertThat(Float actual) {
    return new FloatAssert(actual);
  }

  /**
   * Creates a new instance of <code>{@link FloatArrayAssert}</code>.
   *
   * @param actual the actual value.
   * @return the created assertion object.
   */
  @CheckReturnValue
  public static AbstractFloatArrayAssert<?> assertThat(float[] actual) {
    return new FloatArrayAssert(actual);
  }

  /**
   * Creates a new instance of <code>{@link IntegerAssert}</code>.
   *
   * @param actual the actual value.
   * @return the created assertion object.
   */
  @CheckReturnValue
  public static AbstractIntegerAssert<?> assertThat(int actual) {
    return new IntegerAssert(actual);
  }

  /**
   * Creates a new instance of <code>{@link IntArrayAssert}</code>.
   *
   * @param actual the actual value.
   * @return the created assertion object.
   */
  @CheckReturnValue
  public static AbstractIntArrayAssert<?> assertThat(int[] actual) {
    return new IntArrayAssert(actual);
  }

  /**
   * Creates a new instance of <code>{@link IntegerAssert}</code>.
   *
   * @param actual the actual value.
   * @return the created assertion object.
   */
  @CheckReturnValue
  public static AbstractIntegerAssert<?> assertThat(Integer actual) {
    return new IntegerAssert(actual);
  }

  /**
   * Creates a new instance of <code>{@link ListAssert}</code>.
   *
   * @param actual the actual value.
   * @return the created assertion object.
   */
  @CheckReturnValue
  public static <T> AbstractListAssert<?, List<? extends T>, T, ObjectAssert<T>> assertThat(List<? extends T> actual) {
    return new ListAssert<>(actual);
  }

  /**
   * Creates a new instance of <code>{@link FactoryBasedNavigableIterableAssert}</code> allowing to navigate to any {@code Iterable} element
   * in order to perform assertions on it.
   * <p>
   * Navigational methods provided:<ul>
   * <li>{@link AbstractIterableAssert#first() first()}</li>
   * <li>{@link AbstractIterableAssert#last() last()}</li>
   * <li>{@link AbstractIterableAssert#element(int) element(index)}</li>
   * </ul>
   * <p>
   * The available assertions after navigating to an element depend on the {@code ELEMENT_ASSERT} parameter of the given
   * {@link AssertFactory AssertFactory&lt;ELEMENT, ELEMENT_ASSERT&gt;} (AssertJ can't figure it out because of Java type erasure).
   * <p>
   * Example with {@code String} element assertions:
   * <pre><code class='java'> Iterable&lt;String&gt; hobbits = newHashSet("frodo", "sam", "pippin");
   *
   * // build an AssertFactory for StringAssert (much nicer with Java 8 lambdas)
   * AssertFactory&lt;String, StringAssert&gt; stringAssertFactory = new AssertFactory&lt;String, StringAssert&gt;() {
   *   {@literal @}Override
   *   public StringAssert createAssert(String string) {
   *     return new StringAssert(string);
   *   }
   * };
   *
   * // assertion succeeds with String assertions chained after first()
   * assertThat(hobbits, stringAssertFactory).first()
   *                                         .startsWith("fro")
   *                                         .endsWith("do");</code></pre>
   *
   * @param actual the actual value.
   * @param assertFactory the factory used to create the elements assert instance.
   * @return the created assertion object.
   */
//@format:off
  @SuppressWarnings({ "unchecked", "rawtypes" })
  public static <ACTUAL extends Iterable<? extends ELEMENT>, ELEMENT, ELEMENT_ASSERT extends AbstractAssert<ELEMENT_ASSERT, ELEMENT>>
      FactoryBasedNavigableIterableAssert<?, ACTUAL, ELEMENT, ELEMENT_ASSERT> assertThat(Iterable<? extends ELEMENT> actual,
                                                                                     AssertFactory<ELEMENT, ELEMENT_ASSERT> assertFactory) {
    return new FactoryBasedNavigableIterableAssert(actual, FactoryBasedNavigableIterableAssert.class, assertFactory);
  }

  /**
   * Creates a new instance of <code>{@link ClassBasedNavigableIterableAssert}</code> allowing to navigate to any {@code Iterable} element
   * in order to perform assertions on it.
   * <p>
   * Navigational methods provided:<ul>
   * <li>{@link AbstractIterableAssert#first() first()}</li>
   * <li>{@link AbstractIterableAssert#last() last()}</li>
   * <li>{@link AbstractIterableAssert#element(int) element(index)}</li>
   * </ul>
   * <p>
   * The available assertions after navigating to an element depend on the given {@code assertClass}
   * (AssertJ can't find the element assert type by itself because of Java type erasure).
   * <p>
   * Example with {@code String} element assertions:
   * <pre><code class='java'> Iterable&lt;String&gt; hobbits = newHashSet("frodo", "sam", "pippin");
   *
   * // assertion succeeds with String assertions chained after first()
   * assertThat(hobbits, StringAssert.class).first()
   *                                        .startsWith("fro")
   *                                        .endsWith("do");</code></pre>
   *
   * @param actual the actual value.
   * @param assertClass the class used to create the elements assert instance.
   * @return the created assertion object.
   */
  @SuppressWarnings({ "rawtypes", "unchecked" })
  public static <ACTUAL extends Iterable<? extends ELEMENT>, ELEMENT, ELEMENT_ASSERT extends AbstractAssert<ELEMENT_ASSERT, ELEMENT>>
     ClassBasedNavigableIterableAssert<?, ACTUAL, ELEMENT, ELEMENT_ASSERT> assertThat(ACTUAL actual,
                                                                                   Class<ELEMENT_ASSERT> assertClass) {
    return new ClassBasedNavigableIterableAssert(actual, ClassBasedNavigableIterableAssert.class, assertClass);
  }

  /**
   * Creates a new instance of <code>{@link FactoryBasedNavigableListAssert}</code> allowing to navigate to any {@code List} element
   * in order to perform assertions on it.
   * <p>
   * Navigational methods provided:<ul>
   * <li>{@link AbstractIterableAssert#first() first()}</li>
   * <li>{@link AbstractIterableAssert#last() last()}</li>
   * <li>{@link AbstractIterableAssert#element(int) element(index)}</li>
   * </ul>
   * <p>
   * The available assertions after navigating to an element depend on the {@code ELEMENT_ASSERT} parameter of the given
   * {@link AssertFactory AssertFactory&lt;ELEMENT, ELEMENT_ASSERT&gt;} (AssertJ can't figure it out because of Java type erasure).
   * <p>
   * Example with {@code String} element assertions:
   * <pre><code class='java'> List&lt;String&gt; hobbits = newArrayList("frodo", "sam", "pippin");
   *
   * // build an AssertFactory for StringAssert (much nicer with Java 8 lambdas)
   * AssertFactory&lt;String, StringAssert&gt; stringAssertFactory = new AssertFactory&lt;String, StringAssert&gt;() {
   *   {@literal @}Override
   *   public StringAssert createAssert(String string) {
   *     return new StringAssert(string);
   *   }
   * };
   *
   * // assertion succeeds with String assertions chained after first()
   * assertThat(hobbits, stringAssertFactory).first()
   *                                         .startsWith("fro")
   *                                         .endsWith("do");</code></pre>
   *
   * @param actual the actual value.
   * @param assertFactory the factory used to create the elements assert instance.
   * @return the created assertion object.
   */
  @SuppressWarnings({ "unchecked", "rawtypes" })
  public static <ACTUAL extends List<? extends ELEMENT>, ELEMENT, ELEMENT_ASSERT extends AbstractAssert<ELEMENT_ASSERT, ELEMENT>>
     FactoryBasedNavigableListAssert<?, ACTUAL, ELEMENT, ELEMENT_ASSERT> assertThat(List<? extends ELEMENT> actual,
                                                                                 AssertFactory<ELEMENT, ELEMENT_ASSERT> assertFactory) {
    return new FactoryBasedNavigableListAssert(actual, FactoryBasedNavigableListAssert.class, assertFactory);
  }

  /**
   * Creates a new instance of <code>{@link ClassBasedNavigableListAssert}</code> allowing to navigate to any {@code List} element
   * in order to perform assertions on it.
   * <p>
   * Navigational methods provided:<ul>
   * <li>{@link AbstractIterableAssert#first() first()}</li>
   * <li>{@link AbstractIterableAssert#last() last()}</li>
   * <li>{@link AbstractIterableAssert#element(int) element(index)}</li>
   * </ul>
   * <p>
   * The available assertions after navigating to an element depend on the given {@code assertClass}
   * (AssertJ can't find the element assert type by itself because of Java type erasure).
   * <p>
   * Example with {@code String} element assertions:
   * <pre><code class='java'> List&lt;String&gt; hobbits = newArrayList("frodo", "sam", "pippin");
   *
   * // assertion succeeds with String assertions chained after first()
   * assertThat(hobbits, StringAssert.class).first()
   *                                        .startsWith("fro")
   *                                        .endsWith("do");</code></pre>
   *
   * @param actual the actual value.
   * @param assertClass the class used to create the elements assert instance.
   * @return the created assertion object.
   */
  @SuppressWarnings({ "unchecked", "rawtypes" })
  public static <ELEMENT, ACTUAL extends List<? extends ELEMENT>, ELEMENT_ASSERT extends AbstractAssert<ELEMENT_ASSERT, ELEMENT>>
  ClassBasedNavigableListAssert<?, ACTUAL, ELEMENT, ELEMENT_ASSERT> assertThat(List<? extends ELEMENT> actual,
                                                                               Class<ELEMENT_ASSERT> assertClass) {
    return new ClassBasedNavigableListAssert(actual, assertClass);
  }

  /**
   * Creates a new instance of <code>{@link LongAssert}</code>.
   *
   * @param actual the actual value.
   * @return the created assertion object.
   */
  @CheckReturnValue
  public static AbstractLongAssert<?> assertThat(long actual) {
    return new LongAssert(actual);
  }

  /**
   * Creates a new instance of <code>{@link LongAssert}</code>.
   *
   * @param actual the actual value.
   * @return the created assertion object.
   */
  @CheckReturnValue
  public static AbstractLongAssert<?> assertThat(Long actual) {
    return new LongAssert(actual);
  }

  /**
   * Creates a new instance of <code>{@link LongArrayAssert}</code>.
   *
   * @param actual the actual value.
   * @return the created assertion object.
   */
  @CheckReturnValue
  public static AbstractLongArrayAssert<?> assertThat(long[] actual) {
    return new LongArrayAssert(actual);
  }

  /**
   * Creates a new instance of <code>{@link ObjectAssert}</code>.
   *
   * @param actual the actual value.
   * @return the created assertion object.
   */
  @CheckReturnValue
  public static <T> AbstractObjectAssert<?, T> assertThat(T actual) {
    return new ObjectAssert<>(actual);
  }

  /**
   * Returns the given assertion. This method improves code readability by surrounding the given assertion with
   * <code>assertThat</code>.
   * <p>
   * Consider for example the following MyButton and MyButtonAssert classes:
   * <pre><code class='java'> public class MyButton extends JButton {
   *
   *   private boolean blinking;
   *
   *   public boolean isBlinking() { return this.blinking; }
   *
   *   public void setBlinking(boolean blink) { this.blinking = blink; }
   *
   * }
   *
   * private static class MyButtonAssert implements AssertDelegateTarget {
   *
   *   private MyButton button;
   *   MyButtonAssert(MyButton button) { this.button = button; }
   *
   *   void isBlinking() {
   *     // standard assertion from core Assertions.assertThat
   *     assertThat(button.isBlinking()).isTrue();
   *   }
   *
   *   void isNotBlinking() {
   *     // standard assertion from core Assertions.assertThat
   *     assertThat(button.isBlinking()).isFalse();
   *   }
   * }</code></pre>
   *
   * As MyButtonAssert implements AssertDelegateTarget, you can use <code>assertThat(buttonAssert).isBlinking();</code>
   * instead of <code>buttonAssert.isBlinking();</code> to have easier to read assertions:
   * <pre><code class='java'> {@literal @}Test
   * public void AssertDelegateTarget_example() {
   *
   *   MyButton button = new MyButton();
   *   MyButtonAssert buttonAssert = new MyButtonAssert(button);
   *
   *   // you can encapsulate MyButtonAssert assertions methods within assertThat
   *   assertThat(buttonAssert).isNotBlinking(); // same as : buttonAssert.isNotBlinking();
   *
   *   button.setBlinking(true);
   *
   *   assertThat(buttonAssert).isBlinking(); // same as : buttonAssert.isBlinking();
   * }</code></pre>
   *
   * @param <T> the generic type of the user-defined assert.
   * @param assertion the assertion to return.
   * @return the given assertion.
   */
  @CheckReturnValue
  public static <T extends AssertDelegateTarget> T assertThat(T assertion) {
    return assertion;
  }

  /**
   * Delegates the creation of the {@link Assert} to the {@link AssertProvider#assertThat()} of the given component.
   *
   * <p>
   * Read the comments on {@link AssertProvider} for an example of its usage.
   * </p>
   *
   * @param component
   *          the component that creates its own assert
   * @return the associated {@link Assert} of the given component
   */
  public static <T> T assertThat(final AssertProvider<T> component) {
    return component.assertThat();
  }

  /**
   * Creates a new instance of <code>{@link ObjectArrayAssert}</code>.
   *
   * @param actual the actual value.
   * @return the created assertion object.
   */
  @CheckReturnValue
  public static <T> AbstractObjectArrayAssert<?, T> assertThat(T[] actual) {
    return new ObjectArrayAssert<>(actual);
  }

  /**
   * Creates a new instance of <code>{@link MapAssert}</code>.
   * <p>
   * Returned type is {@link MapAssert} as it overrides method to annotate them with {@link SafeVarargs} avoiding
   * annoying warnings.
   *
   * @param actual the actual value.
   * @return the created assertion object.
   */
  @CheckReturnValue
  public static <K, V> MapAssert<K, V> assertThat(Map<K, V> actual) {
    return new MapAssert<>(actual);
  }

  /**
   * Creates a new instance of <code>{@link ShortAssert}</code>.
   *
   * @param actual the actual value.
   * @return the created assertion object.
   */
  @CheckReturnValue
  public static AbstractShortAssert<?> assertThat(short actual) {
    return new ShortAssert(actual);
  }

  /**
   * Creates a new instance of <code>{@link ShortAssert}</code>.
   *
   * @param actual the actual value.
   * @return the created assertion object.
   */
  @CheckReturnValue
  public static AbstractShortAssert<?> assertThat(Short actual) {
    return new ShortAssert(actual);
  }

  /**
   * Creates a new instance of <code>{@link ShortArrayAssert}</code>.
   *
   * @param actual the actual value.
   * @return the created assertion object.
   */
  @CheckReturnValue
  public static AbstractShortArrayAssert<?> assertThat(short[] actual) {
    return new ShortArrayAssert(actual);
  }

  /**
   * Creates a new instance of <code>{@link CharSequenceAssert}</code>.
   *
   * @param actual the actual value.
   * @return the created assertion object.
   */
  @CheckReturnValue
  public static AbstractCharSequenceAssert<?, ? extends CharSequence> assertThat(CharSequence actual) {
    return new CharSequenceAssert(actual);
  }

  /**
   * Creates a new instance of <code>{@link StringAssert}</code>.
   *
   * @param actual the actual value.
   * @return the created assertion object.
   */
  @CheckReturnValue
  public static AbstractCharSequenceAssert<?, String> assertThat(String actual) {
    return new StringAssert(actual);
  }

  /**
   * Creates a new instance of <code>{@link DateAssert}</code>.
   *
   * @param actual the actual value.
   * @return the created assertion object.
   */
  @CheckReturnValue
  public static AbstractDateAssert<?> assertThat(Date actual) {
    return new DateAssert(actual);
  }

  /**
   * Creates a new instance of <code>{@link ThrowableAssert}</code>.
   *
   * @param actual the actual value.
   * @return the created {@link ThrowableAssert}.
   */
  @CheckReturnValue
  public static AbstractThrowableAssert<?, ? extends Throwable> assertThat(Throwable actual) {
    return new ThrowableAssert(actual);
  }

  /**
   * Allows to capture and then assert on a {@link Throwable} more easily when used with Java 8 lambdas.
   *
   * <p>
   * Java 8 example :
   * <pre><code class='java'>  {@literal @}Test
   *  public void testException() {
   *    assertThatThrownBy(() -> { throw new Exception("boom!"); }).isInstanceOf(Exception.class)
   *                                                              .hasMessageContaining("boom");
   *  }</code></pre>
   *
   * <p>
   * Java 7 example :
   * <pre><code class='java'> assertThatThrownBy(new ThrowingCallable() {
   *
   *   {@literal @}Override
   *   public void call() throws Exception {
   *     throw new Exception("boom!");
   *   }
   *
   * }).isInstanceOf(Exception.class)
   *   .hasMessageContaining("boom");</code></pre>
   *
   * If the provided {@link ThrowingCallable} does not raise an exception, an error is immediately raised, 
   * in that case the test description provided with {@link AbstractAssert#as(String, Object...) as(String, Object...)} is not honored. 
   * To use a test description, use {@link #catchThrowable(ThrowingCallable)} as shown below.  
   * <pre><code class='java'> // assertion will fail but "display me" won't appear in the error 
   * assertThatThrownBy(() -> { // do nothing }).as("display me").isInstanceOf(Exception.class);
   * 
   * // assertion will fail AND "display me" will appear in the error
   * Throwable thrown = catchThrowable(() -> { // do nothing });
   * assertThat(thrown).as("display me").isInstanceOf(Exception.class); </code></pre>
   *
   * @param shouldRaiseThrowable The {@link ThrowingCallable} or lambda with the code that should raise the throwable.
   * @return The captured exception or <code>null</code> if none was raised by the callable.
   */
  @CheckReturnValue
  public static AbstractThrowableAssert<?, ? extends Throwable> assertThatThrownBy(ThrowingCallable shouldRaiseThrowable) {
    return new ThrowableAssert(catchThrowable(shouldRaiseThrowable)).hasBeenThrown();
  }

  /**
   * Allows to capture and then assert on a {@link Throwable}.
   *
   * <p>
   * Example :
   * </p>
   *
   * <pre><code class='java'> ThrowingCallable callable = new ThrowingCallable() {
   *   {@literal @}Override
   *   public void call() throws Throwable {
   *     throw new Exception("boom!");
   *   }
   * };
   * 
   * // assertion succeeds
   * assertThatCode(callable).isInstanceOf(Exception.class)
   *                         .hasMessageContaining("boom");
   *                                                      
   * // assertion fails
   * assertThatCode(callable).doesNotThrowAnyException();</code></pre>
   *
   * If the provided {@link ThrowingCallable} does not validate against next assertions, an error is immediately raised,
   * in that case the test description provided with {@link AbstractAssert#as(String, Object...) as(String, Object...)} is not honored.</br>
   * To use a test description, use {@link #catchThrowable(ThrowingCallable)} as shown below.
   * 
   * <pre><code class='java'> ThrowingCallable doNothing = new ThrowingCallable() {
   *   {@literal @}Override
   *   public void call() throws Throwable {
   *     // do nothing 
   *   }
   * }; 
   * 
   * // assertion fails and "display me" appears in the assertion error
   * assertThatCode(doNothing).as("display me")
   *                          .isInstanceOf(Exception.class);
   *
   * // assertion will fail AND "display me" will appear in the error
   * Throwable thrown = catchThrowable(doNothing);
   * assertThatCode(thrown).as("display me")
   *                       .isInstanceOf(Exception.class); </code></pre>
   * <p>
   * This method was not named {@code assertThat} because the java compiler reported it ambiguous when used directly with a lambda :(  
   *
   * @param shouldRaiseOrNotThrowable The {@link ThrowingCallable} or lambda with the code that should raise the throwable.
   * @return The captured exception or <code>null</code> if none was raised by the callable.
   * @since 3.7.0
   */
  @CheckReturnValue
  public static AbstractThrowableAssert<?, ? extends Throwable> assertThatCode(ThrowingCallable shouldRaiseOrNotThrowable) {
    return assertThat(catchThrowable(shouldRaiseOrNotThrowable));
  }

  /**
   * Allows to catch an {@link Throwable} more easily when used with Java 8 lambdas.
   *
   * <p>
   * This caught {@link Throwable} can then be asserted.
   * </p>
   *
   * <p>
   * Java 8 example:
   * <pre><code class='java'> {@literal @}Test
   * public void testException() {
   *   // when
   *   Throwable thrown = catchThrowable(() -> { throw new Exception("boom!"); });
   *
   *   // then
   *   assertThat(thrown).isInstanceOf(Exception.class)
   *                     .hasMessageContaining("boom");
   * }</code></pre>
   *
   * <p>
   * Java 7 example:
   * <pre><code class='java'> {@literal @}Test
   * public void testException() {
   *   // when
   *   Throwable thrown = catchThrowable(new ThrowingCallable() {
   *
   *     {@literal @}Override
   *     public void call() throws Exception {
   *       throw new Exception("boom!");
   *     }
   *
   *   })
   *   // then
   *   assertThat(thrown).isInstanceOf(Exception.class)
   *                     .hasMessageContaining("boom");
   * }</code></pre>
   *
   * @param shouldRaiseThrowable The lambda with the code that should raise the exception.
   * @return The captured exception or <code>null</code> if none was raised by the callable.
   */
  public static Throwable catchThrowable(ThrowingCallable shouldRaiseThrowable) {
    return ThrowableAssert.catchThrowable(shouldRaiseThrowable);
  }

  // -------------------------------------------------------------------------------------------------
  // fail methods : not assertions but here to have a single entry point to all AssertJ features.
  // -------------------------------------------------------------------------------------------------

  /**
   * Throws an {@link AssertionError} with the given message.
   * 
   * @param failureMessage error message.
   * @throws AssertionError with the given message.
   */
  public static void fail(String failureMessage) {
    Fail.fail(failureMessage);
  }

  /**
   * Throws an {@link AssertionError} with the given message built as {@link String#format(String, Object...)}.
   * 
   * @param failureMessage error message.
   * @param args Arguments referenced by the format specifiers in the format string.
   * @throws AssertionError with the given built message.
   */
  public static void fail(String failureMessage, Object... args) {
    Fail.fail(failureMessage, args);
  }

  /**
   * Throws an {@link AssertionError} with the given message and with the {@link Throwable} that caused the failure.
   * @param failureMessage the description of the failed assertion. It can be {@code null}.
   * @param realCause cause of the error.
   * @throws AssertionError with the given message and with the {@link Throwable} that caused the failure.
   */
  public static void fail(String failureMessage, Throwable realCause) {
    Fail.fail(failureMessage, realCause);
  }

  /**
   * Throws an {@link AssertionError} with a message explaining that a {@link Throwable} of given class was expected to be thrown
   * but had not been.
   * <p>
   * {@link Assertions#shouldHaveThrown(Class)} can be used as a replacement.
   * <p>
   * @param throwableClass the Throwable class that was expected to be thrown.
   * @throws AssertionError with a message explaining that a {@link Throwable} of given class was expected to be thrown but had
   *           not been.
   *
   */
  public static void failBecauseExceptionWasNotThrown(Class<? extends Throwable> throwableClass) {
    Fail.shouldHaveThrown(throwableClass);
  }

  /**
   * Throws an {@link AssertionError} with a message explaining that a {@link Throwable} of given class was expected to be thrown
   * but had not been.
   * @param throwableClass the Throwable class that was expected to be thrown.
   * @throws AssertionError with a message explaining that a {@link Throwable} of given class was expected to be thrown but had
   *           not been.
   */
  public static void shouldHaveThrown(Class<? extends Throwable> throwableClass) {
    Fail.shouldHaveThrown(throwableClass);
  }

  /**
   * In error messages, sets the threshold when iterable/array formatting will on one line (if their String description
   * is less than this parameter) or it will be formatted with one element per line.
   * <p>
   * The following array will be formatted on one line as its length < 80:
   * <pre><code class='java'> String[] greatBooks = array("A Game of Thrones", "The Lord of the Rings", "Assassin's Apprentice");
   *
   * // formatted as:
   *
   * ["A Game of Thrones", "The Lord of the Rings", "Assassin's Apprentice"]</code></pre>
   *
   * whereas this array is formatted on multiple lines (one element per line):
   * <pre><code class='java'> String[] greatBooks = array("A Game of Thrones", "The Lord of the Rings", "Assassin's Apprentice", "Guards! Guards! (Discworld)");
   *
   * // formatted as:
   *
   * ["A Game of Thrones",
   *  "The Lord of the Rings",
   *  "Assassin's Apprentice",
   *  "Guards! Guards! (Discworld)"]</code></pre>
   *
   * @param maxLengthForSingleLineDescription the maximum length for an iterable/array to be displayed on one line
   */
  public static void setMaxLengthForSingleLineDescription(int maxLengthForSingleLineDescription) {
    StandardRepresentation.setMaxLengthForSingleLineDescription(maxLengthForSingleLineDescription);
  }

  /**
   * In error messages, sets the threshold for how many elements from one iterable/array/map will be included in the
   * in the description.
   *
   * E.q. When this method is called with a value of {@code 3}.
   * <p>
   * The following array will be formatted entirely as it's length is <= 3:
   * <pre><code class='java'> String[] greatBooks = array("A Game of Thrones", "The Lord of the Rings", "Assassin's Apprentice");
   *
   * // formatted as:
   *
   * ["A Game of Thrones", "The Lord of the Rings", "Assassin's Apprentice"]</code></pre>
   *
   * whereas this array is formatted only with it's first 3 elements, followed by {@code ...}:
   * <pre><code class='java'> String[] greatBooks = array("A Game of Thrones", "The Lord of the Rings", "Assassin's Apprentice", "Guards! Guards!");
   *
   * // formatted as:
   *
   * ["A Game of Thrones", "The Lord of the Rings", "Assassin's Apprentice", ...]</code></pre>
   *
   * @param maxElementsForPrinting the maximum elements that would be printed from one iterable/array/map
   * @since 2.6.0 / 3.6.0
   */
  public static void setMaxElementsForPrinting(int maxElementsForPrinting) {
    StandardRepresentation.setMaxElementsForPrinting(maxElementsForPrinting);
  }

  // ------------------------------------------------------------------------------------------------------
  // properties methods : not assertions but here to have a single entry point to all AssertJ features.
  // ------------------------------------------------------------------------------------------------------

  /**
   * Only delegate to {@link Properties#extractProperty(String)} so that Assertions offers a full feature entry point
   * to
   * all AssertJ features (but you can use {@link Properties} if you prefer).
   * <p>
   * Typical usage is to chain <code>extractProperty</code> with <code>from</code> method, see examples below :
   * <pre><code class='java'> // extract simple property values having a java standard type (here String)
   * assertThat(extractProperty(&quot;name&quot;, String.class).from(fellowshipOfTheRing)).contains(&quot;
   * Boromir&quot;, &quot;Gandalf&quot;, &quot;Frodo&quot;,
   *     &quot;Legolas&quot;).doesNotContain(&quot;Sauron&quot;, &quot;Elrond&quot;);
   *
   * // extracting property works also with user's types (here Race)
   * assertThat(extractProperty(&quot;race&quot;, String.class).from(fellowshipOfTheRing)).contains(HOBBIT,
   * ELF).doesNotContain(ORC);
   *
   * // extract nested property on Race
   * assertThat(extractProperty(&quot;race.name&quot;, String.class).from(fellowshipOfTheRing)).contains(&quot;
   * Hobbit&quot;, &quot;Elf&quot;)
   *     .doesNotContain(&quot;Orc&quot;);</code></pre>
   */
  public static <T> Properties<T> extractProperty(String propertyName, Class<T> propertyType) {
    return Properties.extractProperty(propertyName, propertyType);
  }

  /**
   * Only delegate to {@link Properties#extractProperty(String)} so that Assertions offers a full feature entry point
   * to
   * all AssertJ features (but you can use {@link Properties} if you prefer).
   * <p>
   * Typical usage is to chain <code>extractProperty</code> with <code>from</code> method, see examples below :
   * <pre><code class='java'> // extract simple property values, as no type has been defined the extracted property will be considered as Object
   * // to define the real property type (here String) use extractProperty(&quot;name&quot;, String.class) instead.
   * assertThat(extractProperty(&quot;name&quot;).from(fellowshipOfTheRing)).contains(&quot;Boromir&quot;,
   * &quot;Gandalf&quot;, &quot;Frodo&quot;, &quot;Legolas&quot;)
   *     .doesNotContain(&quot;Sauron&quot;, &quot;Elrond&quot;);
   *
   * // extracting property works also with user's types (here Race), even though it will be considered as Object
   * // to define the real property type (here String) use extractProperty(&quot;name&quot;, Race.class) instead.
   * assertThat(extractProperty(&quot;race&quot;).from(fellowshipOfTheRing)).contains(HOBBIT, ELF).doesNotContain(ORC);
   *
   * // extract nested property on Race
   * assertThat(extractProperty(&quot;race.name&quot;).from(fellowshipOfTheRing)).contains(&quot;Hobbit&quot;,
   * &quot;Elf&quot;).doesNotContain(&quot;Orc&quot;);</code></pre>
   */
  public static Properties<Object> extractProperty(String propertyName) {
    return Properties.extractProperty(propertyName);
  }

  /**
   * Utility method to build nicely a {@link Tuple} when working with {@link IterableAssert#extracting(String...)} or
   * {@link ObjectArrayAssert#extracting(String...)}
   *
   * @param values the values stored in the {@link Tuple}
   * @return the built {@link Tuple}
   */
  public static Tuple tuple(Object... values) {
    return Tuple.tuple(values);
  }

  /**
   * Globally sets whether
   * <code>{@link org.assertj.core.api.AbstractIterableAssert#extracting(String) IterableAssert#extracting(String)}</code>
   * and
   * <code>{@link org.assertj.core.api.AbstractObjectArrayAssert#extracting(String) ObjectArrayAssert#extracting(String)}</code>
   * should be allowed to extract private fields, if not and they try it fails with exception.
   *
   * @param allowExtractingPrivateFields allow private fields extraction. Default {@code true}.
   */
  public static void setAllowExtractingPrivateFields(boolean allowExtractingPrivateFields) {
    FieldSupport.extraction().setAllowUsingPrivateFields(allowExtractingPrivateFields);
  }

  /**
   * Globally sets whether the use of private fields is allowed for comparison.
   * The following (incomplete) list of methods will be impacted by this change :
   * <ul>
   * <li>
   * <code><code>{@link org.assertj.core.api.AbstractIterableAssert#usingElementComparatorOnFields(java.lang.String...)}</code>
   * </li>
   * <li><code>{@link org.assertj.core.api.AbstractObjectAssert#isEqualToComparingFieldByField(Object)}</code></li>
   * </ul>
   *
   * If the value is <code>false</code> and these methods try to compare private fields, it will fail with an exception.
   *
   * @param allowComparingPrivateFields allow private fields comparison. Default {@code true}.
   */
  public static void setAllowComparingPrivateFields(boolean allowComparingPrivateFields) {
    FieldSupport.comparison().setAllowUsingPrivateFields(allowComparingPrivateFields);
  }

  // ------------------------------------------------------------------------------------------------------
  // Data utility methods : not assertions but here to have a single entry point to all AssertJ features.
  // ------------------------------------------------------------------------------------------------------

  /**
   * Only delegate to {@link MapEntry#entry(Object, Object)} so that Assertions offers a full feature entry point to
   * all
   * AssertJ features (but you can use {@link MapEntry} if you prefer).
   * <p>
   * Typical usage is to call <code>entry</code> in MapAssert <code>contains</code> assertion, see examples below :
   * <pre><code class='java'> Map<Ring, TolkienCharacter> ringBearers = ... // init omitted
   *
   * assertThat(ringBearers).contains(entry(oneRing, frodo), entry(nenya, galadriel));</code></pre>
   */
  public static <K, V> MapEntry<K, V> entry(K key, V value) {
    return MapEntry.entry(key, value);
  }

  /**
   * Only delegate to {@link Index#atIndex(int)} so that Assertions offers a full feature entry point to all AssertJ
   * features (but you can use {@link Index} if you prefer).
   * <p>
   * Typical usage :
   * <pre><code class='java'> List&lt;Ring&gt; elvesRings = newArrayList(vilya, nenya, narya);
   * assertThat(elvesRings).contains(vilya, atIndex(0)).contains(nenya, atIndex(1)).contains(narya, atIndex(2));</code></pre>
   */
  public static Index atIndex(int index) {
    return Index.atIndex(index);
  }

  /**
   * Assertions entry point for double {@link Offset}.
   * <p>
   * Typical usage :
   * <pre><code class='java'> assertThat(8.1).isEqualTo(8.0, offset(0.1));</code></pre>
   */
  public static Offset<Double> offset(Double value) {
    return Offset.offset(value);
  }

  /**
   * Assertions entry point for float {@link Offset}.
   * <p>
   * Typical usage :
   * <pre><code class='java'> assertThat(8.2f).isCloseTo(8.0f, offset(0.2f));</code></pre>
   */
  public static Offset<Float> offset(Float value) {
    return Offset.offset(value);
  }

  /**
   * Alias for {@link #offset(Double)} to use with isCloseTo assertions.
   * <p>
   * Typical usage :
   * <pre><code class='java'> assertThat(8.1).isCloseTo(8.0, within(0.1));</code></pre>
   */
  public static Offset<Double> within(Double value) {
    return Offset.offset(value);
  }

  /**
   * Alias for {@link #offset(Float)} to use with isCloseTo assertions.
   * <p>
   * Typical usage :
   * <pre><code class='java'> assertThat(8.2f).isCloseTo(8.0f, within(0.2f));</code></pre>
   */
  public static Offset<Float> within(Float value) {
    return Offset.offset(value);
  }

  /**
   * Assertions entry point for BigDecimal {@link Offset} to use with isCloseTo assertions.
   * <p>
   * Typical usage :
   * <pre><code class='java'> assertThat(BigDecimal.TEN).isCloseTo(new BigDecimal("10.5"), within(BigDecimal.ONE));</code></pre>
   */
  public static Offset<BigDecimal> within(BigDecimal value) {
    return Offset.offset(value);
  }

  /**
   * Assertions entry point for BigInteger {@link Offset} to use with isCloseTo assertions.
   * <p>
   * Typical usage :
   * <pre><code class='java'> assertThat(BigInteger.TEN).isCloseTo(new BigInteger("11"), within(new BigInteger("2")));</code></pre>
   * @since 2.7.0 / 3.7.0
   */
  public static Offset<BigInteger> within(BigInteger value) {
    return Offset.offset(value);
  }

  /**
   * Assertions entry point for Byte {@link Offset} to use with isCloseTo assertions.
   * <p>
   * Typical usage :
   * <pre><code class='java'> assertThat((byte)10).isCloseTo((byte)11, within((byte)1));</code></pre>
   */
  public static Offset<Byte> within(Byte value) {
    return Offset.offset(value);
  }

  /**
   * Assertions entry point for Integer {@link Offset} to use with isCloseTo assertions.
   * <p>
   * Typical usage :
   * <pre><code class='java'> assertThat(10).isCloseTo(11, within(1));</code></pre>
   */
  public static Offset<Integer> within(Integer value) {
    return Offset.offset(value);
  }

  /**
   * Assertions entry point for Short {@link Offset} to use with isCloseTo assertions.
   * <p>
   * Typical usage :
   * <pre><code class='java'> assertThat(10).isCloseTo(11, within(1));</code></pre>
   */
  public static Offset<Short> within(Short value) {
    return Offset.offset(value);
  }

  /**
   * Assertions entry point for Long {@link Offset} to use with isCloseTo assertions.
   * <p>
   * Typical usage :
   * <pre><code class='java'> assertThat(5l).isCloseTo(7l, within(2l));</code></pre>
   */
  public static Offset<Long> within(Long value) {
    return Offset.offset(value);
  }

  /**
   * Alias for {@link #offset(Double)} to use with isCloseTo assertions.
   * <p>
   * Typical usage :
   * <pre><code class='java'> assertThat(8.1).isCloseTo(8.0, byLessThan(0.1));</code></pre>
   */
  public static Offset<Double> byLessThan(Double value) {
    return Offset.offset(value);
  }
  
  /**
   * Alias for {@link #offset(Float)} to use with isCloseTo assertions.
   * <p>
   * Typical usage :
   * <pre><code class='java'> assertThat(8.2f).isCloseTo(8.0f, byLessThan(0.2f));</code></pre>
   */
  public static Offset<Float> byLessThan(Float value) {
    return Offset.offset(value);
  }
  
  /**
   * Assertions entry point for BigDecimal {@link Offset} to use with isCloseTo assertions.
   * <p>
   * Typical usage :
   * <pre><code class='java'> assertThat(BigDecimal.TEN).isCloseTo(new BigDecimal("10.5"), byLessThan(BigDecimal.ONE));</code></pre>
   */
  public static Offset<BigDecimal> byLessThan(BigDecimal value) {
    return Offset.offset(value);
  }

  /**
   * Assertions entry point for BigInteger {@link Offset} to use with isCloseTo assertions.
   * <p>
   * Typical usage :
   * <pre><code class='java'> assertThat(BigInteger.TEN).isCloseTo(new BigInteger("11"), byLessThan(new BigInteger("2")));</code></pre>
   * @since 2.7.0 / 3.7.0
   */
  public static Offset<BigInteger> byLessThan(BigInteger value) {
    return Offset.offset(value);
  }

  /**
   * Assertions entry point for Byte {@link Offset} to use with isCloseTo assertions.
   * <p>
   * Typical usage :
   * <pre><code class='java'> assertThat((byte)10).isCloseTo((byte)11, byLessThan((byte)1));</code></pre>
   */
  public static Offset<Byte> byLessThan(Byte value) {
    return Offset.offset(value);
  }
  
  /**
   * Assertions entry point for Integer {@link Offset} to use with isCloseTo assertions.
   * <p>
   * Typical usage :
   * <pre><code class='java'> assertThat(10).isCloseTo(11, byLessThan(1));</code></pre>
   */
  public static Offset<Integer> byLessThan(Integer value) {
    return Offset.offset(value);
  }
  
  /**
   * Assertions entry point for Short {@link Offset} to use with isCloseTo assertions.
   * <p>
   * Typical usage :
   * <pre><code class='java'> assertThat(10).isCloseTo(11, byLessThan(1));</code></pre>
   */
  public static Offset<Short> byLessThan(Short value) {
    return Offset.offset(value);
  }
  
  /**
   * Assertions entry point for Long {@link Offset} to use with isCloseTo assertions.
   * <p>
   * Typical usage :
   * <pre><code class='java'> assertThat(5l).isCloseTo(7l, byLessThan(2l));</code></pre>
   */
  public static Offset<Long> byLessThan(Long value) {
    return Offset.offset(value);
  }
  
  /**
   * Assertions entry point for Double {@link org.assertj.core.data.Percentage} to use with isCloseTo assertions for
   * percentages.
   * <p>
   * Typical usage :
   * <pre><code class='java'> assertThat(11.0).isCloseTo(10.0, withinPercentage(10.0));</code></pre>
   */
  public static Percentage withinPercentage(Double value) {
    return withPercentage(value);
  }

  /**
   * Assertions entry point for Integer {@link org.assertj.core.data.Percentage} to use with isCloseTo assertions for
   * percentages.
   * <p>
   * Typical usage :
   * <pre><code class='java'> assertThat(11).isCloseTo(10, withinPercentage(10));</code></pre>
   */
  public static Percentage withinPercentage(Integer value) {
    return withPercentage(value);
  }

  /**
   * Assertions entry point for Long {@link org.assertj.core.data.Percentage} to use with isCloseTo assertions for
   * percentages.
   * <p>
   * Typical usage :
   * <pre><code class='java'> assertThat(11L).isCloseTo(10L, withinPercentage(10L));</code></pre>
   */
  public static Percentage withinPercentage(Long value) {
    return withPercentage(value);
  }

  // ------------------------------------------------------------------------------------------------------
  // Condition methods : not assertions but here to have a single entry point to all AssertJ features.
  // ------------------------------------------------------------------------------------------------------

  /**
   * Creates a new <code>{@link AllOf}</code>
   *
   * @param <T> the type of object the given condition accept.
   * @param conditions the conditions to evaluate.
   * @return the created {@code AnyOf}.
   * @throws NullPointerException if the given array is {@code null}.
   * @throws NullPointerException if any of the elements in the given array is {@code null}.
   */
  @SafeVarargs
  public static <T> Condition<T> allOf(Condition<? super T>... conditions) {
    return AllOf.allOf(conditions);
  }

  /**
   * Creates a new <code>{@link AllOf}</code>
   *
   * @param <T> the type of object the given condition accept.
   * @param conditions the conditions to evaluate.
   * @return the created {@code AnyOf}.
   * @throws NullPointerException if the given iterable is {@code null}.
   * @throws NullPointerException if any of the elements in the given iterable is {@code null}.
   */
  public static <T> Condition<T> allOf(Iterable<? extends Condition<? super T>> conditions) {
    return AllOf.allOf(conditions);
  }

  /**
   * Only delegate to {@link AnyOf#anyOf(Condition...)} so that Assertions offers a full feature entry point to all
   * AssertJ features (but you can use {@link AnyOf} if you prefer).
   * <p>
   * Typical usage (<code>jedi</code> and <code>sith</code> are {@link Condition}) :
   * <pre><code class='java'> assertThat(&quot;Vader&quot;).is(anyOf(jedi, sith));</code></pre>
   */
  @SafeVarargs
  public static <T> Condition<T> anyOf(Condition<? super T>... conditions) {
    return AnyOf.anyOf(conditions);
  }

  /**
   * Creates a new <code>{@link AnyOf}</code>
   *
   * @param <T> the type of object the given condition accept.
   * @param conditions the conditions to evaluate.
   * @return the created {@code AnyOf}.
   * @throws NullPointerException if the given iterable is {@code null}.
   * @throws NullPointerException if any of the elements in the given iterable is {@code null}.
   */
  public static <T> Condition<T> anyOf(Iterable<? extends Condition<? super T>> conditions) {
    return AnyOf.anyOf(conditions);
  }

  /**
   * Creates a new </code>{@link DoesNotHave}</code>.
   *
   * @param condition the condition to inverse.
   * @return The Not condition created.
   */
  public static <T> DoesNotHave<T> doesNotHave(Condition<? super T> condition) {
    return DoesNotHave.doesNotHave(condition);
  }

  /**
   * Creates a new </code>{@link Not}</code>.
   *
   * @param condition the condition to inverse.
   * @return The Not condition created.
   */
  public static <T> Not<T> not(Condition<? super T> condition) {
    return Not.not(condition);
  }

  // --------------------------------------------------------------------------------------------------
  // Filter methods : not assertions but here to have a single entry point to all AssertJ features.
  // --------------------------------------------------------------------------------------------------

  /**
   * Only delegate to {@link Filters#filter(Object[])} so that Assertions offers a full feature entry point to all
   * AssertJ features (but you can use {@link Filters} if you prefer).
   * <p>
   * Note that the given array is not modified, the filters are performed on an {@link Iterable} copy of the array.
   * <p>
   * Typical usage with {@link Condition} :
   * <pre><code class='java'> assertThat(filter(players).being(potentialMVP).get()).containsOnly(james, rose);</code></pre>
   * <p>
   * and with filter language based on java bean property :
   * <pre><code class='java'> assertThat(filter(players).with(&quot;pointsPerGame&quot;).greaterThan(20).and(&quot;assistsPerGame&quot;)
   *     .greaterThan(7).get()).containsOnly(james, rose);</code></pre>
   */
  public static <E> Filters<E> filter(E[] array) {
    return Filters.filter(array);
  }

  /**
   * Only delegate to {@link Filters#filter(Object[])} so that Assertions offers a full feature entry point to all
   * AssertJ features (but you can use {@link Filters} if you prefer).
   * <p>
   * Note that the given {@link Iterable} is not modified, the filters are performed on a copy.
   * <p>
   * Typical usage with {@link Condition} :
   * <pre><code class='java'> assertThat(filter(players).being(potentialMVP).get()).containsOnly(james, rose);</code></pre>
   * <p>
   * and with filter language based on java bean property :
   * <pre><code class='java'> assertThat(filter(players).with(&quot;pointsPerGame&quot;).greaterThan(20).and(&quot;assistsPerGame&quot;)
   *     .greaterThan(7).get()).containsOnly(james, rose);</code></pre>
   */
  public static <E> Filters<E> filter(Iterable<E> iterableToFilter) {
    return Filters.filter(iterableToFilter);
  }

  /**
   * Create a {@link FilterOperator} to use in {@link AbstractIterableAssert#filteredOn(String, FilterOperator)
   * filteredOn(String, FilterOperation)} to express a filter keeping all Iterable elements whose property/field
   * value matches one of the given values.
   * <p>
   * As often, an example helps:
   * <pre><code class='java'> Employee yoda   = new Employee(1L, new Name("Yoda"), 800);
   * Employee obiwan = new Employee(2L, new Name("Obiwan"), 800);
   * Employee luke   = new Employee(3L, new Name("Luke", "Skywalker"), 26);
   * Employee noname = new Employee(4L, null, 50);
   *
   * List&lt;Employee&gt; employees = newArrayList(yoda, luke, obiwan, noname);
   *
   * assertThat(employees).filteredOn("age", in(800, 26))
   *                      .containsOnly(yoda, obiwan, luke);</code></pre>
   *
   * @param values values to match (one match is sufficient)
   * @return the created "in" filter
   */
  public static InFilter in(Object... values) {
    return InFilter.in(values);
  }

  /**
   * Create a {@link FilterOperator} to use in {@link AbstractIterableAssert#filteredOn(String, FilterOperator)
   * filteredOn(String, FilterOperation)} to express a filter keeping all Iterable elements whose property/field
   * value matches does not match any of the given values.
   * <p>
   * As often, an example helps:
   * <pre><code class='java'> Employee yoda   = new Employee(1L, new Name("Yoda"), 800);
   * Employee obiwan = new Employee(2L, new Name("Obiwan"), 800);
   * Employee luke   = new Employee(3L, new Name("Luke", "Skywalker"), 26);
   * Employee noname = new Employee(4L, null, 50);
   *
   * List&lt;Employee&gt; employees = newArrayList(yoda, luke, obiwan, noname);
   *
   * assertThat(employees).filteredOn("age", notIn(800, 50))
   *                      .containsOnly(luke);</code></pre>
   *
   * @param valuesNotToMatch values not to match (none of the values must match)
   * @return the created "not in" filter
   */
  public static NotInFilter notIn(Object... valuesNotToMatch) {
    return NotInFilter.notIn(valuesNotToMatch);
  }

  /**
   * Create a {@link FilterOperator} to use in {@link AbstractIterableAssert#filteredOn(String, FilterOperator)
   * filteredOn(String, FilterOperation)} to express a filter keeping all Iterable elements whose property/field
   * value matches does not match the given value.
   * <p>
   * As often, an example helps:
   * <pre><code class='java'> Employee yoda   = new Employee(1L, new Name("Yoda"), 800);
   * Employee obiwan = new Employee(2L, new Name("Obiwan"), 800);
   * Employee luke   = new Employee(3L, new Name("Luke", "Skywalker"), 26);
   * Employee noname = new Employee(4L, null, 50);
   *
   * List&lt;Employee&gt; employees = newArrayList(yoda, luke, obiwan, noname);
   *
   * assertThat(employees).filteredOn("age", not(800))
   *                      .containsOnly(luke, noname);</code></pre>
   *
   * @param valueNotToMatch the value not to match
   * @return the created "not" filter
   */
  public static NotFilter not(Object valueNotToMatch) {
    return NotFilter.not(valueNotToMatch);
  }

  // --------------------------------------------------------------------------------------------------
  // File methods : not assertions but here to have a single entry point to all AssertJ features.
  // --------------------------------------------------------------------------------------------------

  /**
   * Loads the text content of a file, so that it can be passed to {@link #assertThat(String)}.
   * <p>
   * Note that this will load the entire file in memory; for larger files, there might be a more efficient alternative
   * with {@link #assertThat(File)}.
   * </p>
   *
   * @param file the file.
   * @param charset the character set to use.
   * @return the content of the file.
   * @throws NullPointerException if the given charset is {@code null}.
   * @throws RuntimeIOException if an I/O exception occurs.
   */
  public static String contentOf(File file, Charset charset) {
    return Files.contentOf(file, charset);
  }

  /**
   * Loads the text content of a file, so that it can be passed to {@link #assertThat(String)}.
   * <p>
   * Note that this will load the entire file in memory; for larger files, there might be a more efficient alternative
   * with {@link #assertThat(File)}.
   * </p>
   *
   * @param file the file.
   * @param charsetName the name of the character set to use.
   * @return the content of the file.
   * @throws IllegalArgumentException if the given character set is not supported on this platform.
   * @throws RuntimeIOException if an I/O exception occurs.
   */
  public static String contentOf(File file, String charsetName) {
    return Files.contentOf(file, charsetName);
  }

  /**
   * Loads the text content of a file with the default character set, so that it can be passed to
   * {@link #assertThat(String)}.
   * <p>
   * Note that this will load the entire file in memory; for larger files, there might be a more efficient alternative
   * with {@link #assertThat(File)}.
   * </p>
   *
   * @param file the file.
   * @return the content of the file.
   * @throws RuntimeIOException if an I/O exception occurs.
   */
  public static String contentOf(File file) {
    return Files.contentOf(file, Charset.defaultCharset());
  }

  /**
   * Loads the text content of a file into a list of strings with the default charset, each string corresponding to a
   * line.
   * The line endings are either \n, \r or \r\n.
   *
   * @param file the file.
   * @return the content of the file.
   * @throws NullPointerException if the given charset is {@code null}.
   * @throws RuntimeIOException if an I/O exception occurs.
   */
  public static List<String> linesOf(File file) {
    return Files.linesOf(file, Charset.defaultCharset());
  }

  /**
   * Loads the text content of a file into a list of strings, each string corresponding to a line.
   * The line endings are either \n, \r or \r\n.
   *
   * @param file the file.
   * @param charset the character set to use.
   * @return the content of the file.
   * @throws NullPointerException if the given charset is {@code null}.
   * @throws RuntimeIOException if an I/O exception occurs.
   */
  public static List<String> linesOf(File file, Charset charset) {
    return Files.linesOf(file, charset);
  }

  /**
   * Loads the text content of a file into a list of strings, each string corresponding to a line. The line endings are
   * either \n, \r or \r\n.
   *
   * @param file the file.
   * @param charsetName the name of the character set to use.
   * @return the content of the file.
   * @throws NullPointerException if the given charset is {@code null}.
   * @throws RuntimeIOException if an I/O exception occurs.
   */
  public static List<String> linesOf(File file, String charsetName) {
    return Files.linesOf(file, charsetName);
  }

  // --------------------------------------------------------------------------------------------------
  // URL/Resource methods : not assertions but here to have a single entry point to all AssertJ features.
  // --------------------------------------------------------------------------------------------------

  /**
   * Loads the text content of a URL, so that it can be passed to {@link #assertThat(String)}.
   * <p>
   * Note that this will load the entire contents in memory.
   * </p>
   *
   * @param url the URL.
   * @param charset the character set to use.
   * @return the content of the URL.
   * @throws NullPointerException if the given charset is {@code null}.
   * @throws RuntimeIOException if an I/O exception occurs.
   */
  public static String contentOf(URL url, Charset charset) {
    return URLs.contentOf(url, charset);
  }

  /**
   * Loads the text content of a URL, so that it can be passed to {@link #assertThat(String)}.
   * <p>
   * Note that this will load the entire contents in memory.
   * </p>
   *
   * @param url the URL.
   * @param charsetName the name of the character set to use.
   * @return the content of the URL.
   * @throws IllegalArgumentException if the given character set is not supported on this platform.
   * @throws RuntimeIOException if an I/O exception occurs.
   */
  public static String contentOf(URL url, String charsetName) {
    return URLs.contentOf(url, charsetName);
  }

  /**
   * Loads the text content of a URL with the default character set, so that it can be passed to
   * {@link #assertThat(String)}.
   * <p>
   * Note that this will load the entire file in memory; for larger files.
   * </p>
   *
   * @param url the URL.
   * @return the content of the file.
   * @throws RuntimeIOException if an I/O exception occurs.
   */
  public static String contentOf(URL url) {
    return URLs.contentOf(url, Charset.defaultCharset());
  }

  /**
   * Loads the text content of a URL into a list of strings with the default charset, each string corresponding to a
   * line.
   * The line endings are either \n, \r or \r\n.
   *
   * @param url the URL.
   * @return the content of the file.
   * @throws NullPointerException if the given charset is {@code null}.
   * @throws RuntimeIOException if an I/O exception occurs.
   */
  public static List<String> linesOf(URL url) {
    return URLs.linesOf(url, Charset.defaultCharset());
  }

  /**
   * Loads the text content of a URL into a list of strings, each string corresponding to a line.
   * The line endings are either \n, \r or \r\n.
   *
   * @param url the URL.
   * @param charset the character set to use.
   * @return the content of the file.
   * @throws NullPointerException if the given charset is {@code null}.
   * @throws RuntimeIOException if an I/O exception occurs.
   */
  public static List<String> linesOf(URL url, Charset charset) {
    return URLs.linesOf(url, charset);
  }

  /**
   * Loads the text content of a URL into a list of strings, each string corresponding to a line. The line endings are
   * either \n, \r or \r\n.
   *
   * @param url the URL.
   * @param charsetName the name of the character set to use.
   * @return the content of the file.
   * @throws NullPointerException if the given charset is {@code null}.
   * @throws RuntimeIOException if an I/O exception occurs.
   */
  public static List<String> linesOf(URL url, String charsetName) {
    return URLs.linesOf(url, charsetName);
  }

  // --------------------------------------------------------------------------------------------------
  // Date formatting methods : not assertions but here to have a single entry point to all AssertJ features.
  // --------------------------------------------------------------------------------------------------

  /**
   * Instead of using default strict date/time parsing, it is possible to use lenient parsing mode for default date
   * formats parser to interpret inputs that do not precisely match supported date formats (lenient parsing).
   * <p>
   * With strict parsing, inputs must match exactly date/time format.
   *
   * <p>
   * Example:
   * <pre><code class='java'> final Date date = Dates.parse("2001-02-03");
   * final Date dateTime = parseDatetime("2001-02-03T04:05:06");
   * final Date dateTimeWithMs = parseDatetimeWithMs("2001-02-03T04:05:06.700");
   *
   * Assertions.setLenientDateParsing(true);
   *
   * // assertions will pass
   * assertThat(date).isEqualTo("2001-01-34");
   * assertThat(date).isEqualTo("2001-02-02T24:00:00");
   * assertThat(date).isEqualTo("2001-02-04T-24:00:00.000");
   * assertThat(dateTime).isEqualTo("2001-02-03T04:05:05.1000");
   * assertThat(dateTime).isEqualTo("2001-02-03T04:04:66");
   * assertThat(dateTimeWithMs).isEqualTo("2001-02-03T04:05:07.-300");
   *
   * // assertions will fail
   * assertThat(date).hasSameTimeAs("2001-02-04"); // different date
   * assertThat(dateTime).hasSameTimeAs("2001-02-03 04:05:06"); // leniency does not help here</code></pre>
   *
   * To revert to default strict date parsing, call {@code setLenientDateParsing(false)}.
   *
   * @param value whether lenient parsing mode should be enabled or not
   */
  public static void setLenientDateParsing(boolean value) {
    AbstractDateAssert.setLenientDateParsing(value);
  }

  /**
   * Add the given date format to the ones used to parse date String in String based Date assertions like
   * {@link org.assertj.core.api.AbstractDateAssert#isEqualTo(String)}.
   * <p>
   * User date formats are used before default ones in the order they have been registered (first registered, first
   * used).
   * <p>
   * AssertJ is gonna use any date formats registered with one of these methods :
   * <ul>
   * <li>{@link org.assertj.core.api.AbstractDateAssert#withDateFormat(String)}</li>
   * <li>{@link org.assertj.core.api.AbstractDateAssert#withDateFormat(java.text.DateFormat)}</li>
   * <li>{@link #registerCustomDateFormat(java.text.DateFormat)}</li>
   * <li>{@link #registerCustomDateFormat(String)}</li>
   * </ul>
   * <p>
   * Beware that AssertJ will use the newly registered format for <b>all remaining Date assertions in the test suite</b>
   * <p>
   * To revert to default formats only, call {@link #useDefaultDateFormatsOnly()} or
   * {@link org.assertj.core.api.AbstractDateAssert#withDefaultDateFormatsOnly()}.
   * <p>
   * Code examples:
   * <pre><code class='java'> Date date = ... // set to 2003 April the 26th
   * assertThat(date).isEqualTo("2003-04-26");
   *
   * try {
   *   // date with a custom format : failure since the default formats don't match.
   *   assertThat(date).isEqualTo("2003/04/26");
   * } catch (AssertionError e) {
   *   assertThat(e).hasMessage("Failed to parse 2003/04/26 with any of these date formats: " +
   *                            "[yyyy-MM-dd'T'HH:mm:ss.SSS, yyyy-MM-dd'T'HH:mm:ss, yyyy-MM-dd]");
   * }
   *
   * // registering a custom date format to make the assertion pass
   * registerCustomDateFormat(new SimpleDateFormat("yyyy/MM/dd")); // registerCustomDateFormat("yyyy/MM/dd") would work to.
   * assertThat(date).isEqualTo("2003/04/26");
   *
   * // the default formats are still available and should work
   * assertThat(date).isEqualTo("2003-04-26");</code></pre>
   *
   * @param userCustomDateFormat the new Date format used for String based Date assertions.
   */
  public static void registerCustomDateFormat(DateFormat userCustomDateFormat) {
    AbstractDateAssert.registerCustomDateFormat(userCustomDateFormat);
  }

  /**
   * Add the given date format to the ones used to parse date String in String based Date assertions like
   * {@link org.assertj.core.api.AbstractDateAssert#isEqualTo(String)}.
   * <p>
   * User date formats are used before default ones in the order they have been registered (first registered, first
   * used).
   * <p>
   * AssertJ is gonna use any date formats registered with one of these methods :
   * <ul>
   * <li>{@link org.assertj.core.api.AbstractDateAssert#withDateFormat(String)}</li>
   * <li>{@link org.assertj.core.api.AbstractDateAssert#withDateFormat(java.text.DateFormat)}</li>
   * <li>{@link #registerCustomDateFormat(java.text.DateFormat)}</li>
   * <li>{@link #registerCustomDateFormat(String)}</li>
   * </ul>
   * <p>
   * Beware that AssertJ will use the newly registered format for <b>all remaining Date assertions in the test suite</b>
   * <p>
   * To revert to default formats only, call {@link #useDefaultDateFormatsOnly()} or
   * {@link org.assertj.core.api.AbstractDateAssert#withDefaultDateFormatsOnly()}.
   * <p>
   * Code examples:
   * <pre><code class='java'> Date date = ... // set to 2003 April the 26th
   * assertThat(date).isEqualTo("2003-04-26");
   *
   * try {
   *   // date with a custom format : failure since the default formats don't match.
   *   assertThat(date).isEqualTo("2003/04/26");
   * } catch (AssertionError e) {
   *   assertThat(e).hasMessage("Failed to parse 2003/04/26 with any of these date formats: " +
   *                            "[yyyy-MM-dd'T'HH:mm:ss.SSS, yyyy-MM-dd'T'HH:mm:ss, yyyy-MM-dd]");
   * }
   *
   * // registering a custom date format to make the assertion pass
   * registerCustomDateFormat("yyyy/MM/dd");
   * assertThat(date).isEqualTo("2003/04/26");
   *
   * // the default formats are still available and should work
   * assertThat(date).isEqualTo("2003-04-26");</code></pre>
   *
   * @param userCustomDateFormatPattern the new Date format pattern used for String based Date assertions.
   */
  public static void registerCustomDateFormat(String userCustomDateFormatPattern) {
    AbstractDateAssert.registerCustomDateFormat(userCustomDateFormatPattern);
  }

  /**
   * Remove all registered custom date formats => use only the defaults date formats to parse string as date.
   * <p>
   * Beware that the default formats are expressed in the current local timezone.
   * <p>
   * Defaults date format are:
   * <ul>
   * <li><code>yyyy-MM-dd'T'HH:mm:ss.SSS</code></li>
   * <li><code>yyyy-MM-dd HH:mm:ss.SSS</code> (for {@link Timestamp} String representation support)</li>
   * <li><code>yyyy-MM-dd'T'HH:mm:ss</code></li>
   * <li><code>yyyy-MM-dd</code></li>
   * </ul>
   * <p>
   * Example of valid string date representations:
   * <ul>
   * <li><code>2003-04-26T03:01:02.999</code></li>
   * <li><code>2003-04-26 03:01:02.999</code></li>
   * <li><code>2003-04-26T13:01:02</code></li>
   * <li><code>2003-04-26</code></li>
   * </ul>
   */
  public static void useDefaultDateFormatsOnly() {
    AbstractDateAssert.useDefaultDateFormatsOnly();
  }

  protected Java6Assertions() {}
}<|MERGE_RESOLUTION|>--- conflicted
+++ resolved
@@ -184,11 +184,7 @@
    * @param <ELEMENT> the type of the value contained in the {@link AtomicReferenceArray}.
    *
    * @return the created assertion object.
-<<<<<<< HEAD
-  
-=======
    * @since 2.7.0 / 3.7.0
->>>>>>> 9605befb
    */
   @CheckReturnValue
   public static <ELEMENT> AtomicReferenceArrayAssert<ELEMENT> assertThat(AtomicReferenceArray<ELEMENT> actual) {
