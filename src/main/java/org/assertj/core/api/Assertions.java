--- conflicted
+++ resolved
@@ -1544,7 +1544,6 @@
   }
 
   /**
-<<<<<<< HEAD
    * Delegates the creation of the {@link Assert} to the {@link AssertProvider#assertThat()} of the given component.
    * 
    * <p>
@@ -1704,7 +1703,9 @@
    */
   public static <T extends AssertDelegateTarget> T assertThat(T assertion) {
     return assertion;
-=======
+  }
+
+  /**
    * Register a {@link Representation} that will be used in all following assertions.
    * <p>
    * {@link Representation} are used to format types in assertions error messages.
@@ -1751,7 +1752,6 @@
    */
   public static void useDefaultRepresentation() {
     AbstractAssert.setCustomRepresentation(STANDARD_REPRESENTATION);
->>>>>>> 1b61df0b
   }
 
   /**
