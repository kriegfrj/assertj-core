--- conflicted
+++ resolved
@@ -466,7 +466,6 @@
   public AbstractThrowableAssert<?, ? extends Throwable> assertThatThrownBy(ThrowingCallable shouldRaiseThrowable) {
     return assertThat(catchThrowable(shouldRaiseThrowable)).hasBeenThrown();
   }
-<<<<<<< HEAD
  
   /**
    * Create assertion for {@link java.util.Optional}.
@@ -552,8 +551,6 @@
   public LocalTimeAssert assertThat(LocalTime actual) {
     return proxy(LocalTimeAssert.class, LocalTime.class, actual);
   }
-  
-=======
 
   /**
    * Creates a new instance of <code>{@link UriAssert}</code>.
@@ -564,6 +561,4 @@
   public UriAssert assertThat(URI actual) {
     return proxy(UriAssert.class, URI.class, actual);
   }
-
->>>>>>> 7dfa5fde
 }