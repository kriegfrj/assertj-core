/**
 * Licensed under the Apache License, Version 2.0 (the "License"); you may not use this file except in compliance with
 * the License. You may obtain a copy of the License at
 *
 * http://www.apache.org/licenses/LICENSE-2.0
 *
 * Unless required by applicable law or agreed to in writing, software distributed under the License is distributed on
 * an "AS IS" BASIS, WITHOUT WARRANTIES OR CONDITIONS OF ANY KIND, either express or implied. See the License for the
 * specific language governing permissions and limitations under the License.
 *
 * Copyright 2012-2017 the original author or authors.
 */
package org.assertj.core.api;

<<<<<<< HEAD
import static org.assertj.core.api.Assertions.extractProperty;

import java.util.List;
import java.util.function.Consumer;
=======
import static java.lang.String.format;
import static org.assertj.core.groups.FieldsOrPropertiesExtractor.extract;

import java.util.Arrays;
import java.util.List;

import org.assertj.core.api.iterable.Extractor;
>>>>>>> 0bd42599

/**
 * <p>
 * Suppose we have a test case and in it we'd like to make numerous assertions. In this case, we're hosting a dinner
 * party and we want to ensure not only that all our guests survive but also that nothing in the mansion has been unduly
 * disturbed:
 * <pre><code class='java'> &#064;Test
 * public void host_dinner_party_where_nobody_dies() {
 *   Mansion mansion = new Mansion();
 *   mansion.hostPotentiallyMurderousDinnerParty();
 *   assertThat(mansion.guests()).as(&quot;Living Guests&quot;).isEqualTo(7);
 *   assertThat(mansion.kitchen()).as(&quot;Kitchen&quot;).isEqualTo(&quot;clean&quot;);
 *   assertThat(mansion.library()).as(&quot;Library&quot;).isEqualTo(&quot;clean&quot;);
 *   assertThat(mansion.revolverAmmo()).as(&quot;Revolver Ammo&quot;).isEqualTo(6);
 *   assertThat(mansion.candlestick()).as(&quot;Candlestick&quot;).isEqualTo(&quot;pristine&quot;);
 *   assertThat(mansion.colonel()).as(&quot;Colonel&quot;).isEqualTo(&quot;well kempt&quot;);
 *   assertThat(mansion.professor()).as(&quot;Professor&quot;).isEqualTo(&quot;well kempt&quot;);
 * }</code></pre>
 *
 * <p>
 * After running the test, JUnit provides us with the following exception message:
 * <pre><code class='java'> org.junit.ComparisonFailure: [Living Guests] expected:&lt;[7]&gt; but was:&lt;[6]&gt;</code></pre>
 *
 * <p>
 * Oh no! A guest has been murdered! But where, how, and by whom?
 * </p>
 *
 * <p>
 * Unfortunately frameworks like JUnit halt the test upon the first failed assertion. Therefore, to collect more
 * evidence, we'll have to rerun the test (perhaps after attaching a debugger or modifying the test to skip past the
 * first assertion). Given that hosting dinner parties takes a long time, this seems rather inefficient.
 * </p>
 *
 * <p>
 * Instead let's change the test so that at its completion we get the result of all assertions at once. We can do that
 * by using a SoftAssertions instance instead of the static methods on {@link Assertions} as follows:
 * <pre><code class='java'> &#064;Test
 * public void host_dinner_party_where_nobody_dies() {
 *   Mansion mansion = new Mansion();
 *   mansion.hostPotentiallyMurderousDinnerParty();
 *   SoftAssertions softly = new SoftAssertions();
 *   softly.assertThat(mansion.guests()).as(&quot;Living Guests&quot;).isEqualTo(7);
 *   softly.assertThat(mansion.kitchen()).as(&quot;Kitchen&quot;).isEqualTo(&quot;clean&quot;);
 *   softly.assertThat(mansion.library()).as(&quot;Library&quot;).isEqualTo(&quot;clean&quot;);
 *   softly.assertThat(mansion.revolverAmmo()).as(&quot;Revolver Ammo&quot;).isEqualTo(6);
 *   softly.assertThat(mansion.candlestick()).as(&quot;Candlestick&quot;).isEqualTo(&quot;pristine&quot;);
 *   softly.assertThat(mansion.colonel()).as(&quot;Colonel&quot;).isEqualTo(&quot;well kempt&quot;);
 *   softly.assertThat(mansion.professor()).as(&quot;Professor&quot;).isEqualTo(&quot;well kempt&quot;);
 *   softly.assertAll();
 * }</code></pre>
 *
 *
 * <p>
 * Now upon running the test our JUnit exception message is far more detailed:
 * <pre><code class='java'> org.assertj.core.api.SoftAssertionError: The following 4 assertions failed:
 * 1) [Living Guests] expected:&lt;[7]&gt; but was:&lt;[6]&gt;
 * 2) [Library] expected:&lt;'[clean]'&gt; but was:&lt;'[messy]'&gt;
 * 3) [Candlestick] expected:&lt;'[pristine]'&gt; but was:&lt;'[bent]'&gt;
 * 4) [Professor] expected:&lt;'[well kempt]'&gt; but was:&lt;'[bloodied and disheveled]'&gt;</code></pre>
 *
 * <p>
 * Aha! It appears that perhaps the Professor used the candlestick to perform the nefarious deed in the library. We
 * should let the police take it from here.
 * </p>
 *
 * <p>You can also use the static method assertSoftly. the assertAll method will be called automatically after the lambda function completes.</p>
 * <pre><code class='java'> &#064;Test
 * public void host_dinner_party_where_nobody_dies() {
 *   Mansion mansion = new Mansion();
 *   mansion.hostPotentiallyMurderousDinnerParty();
 *   SoftAssertions.assertSoftly(softly -&gt; {
 *     softly.assertThat(mansion.guests()).as(&quot;Living Guests&quot;).isEqualTo(7);
 *     softly.assertThat(mansion.kitchen()).as(&quot;Kitchen&quot;).isEqualTo(&quot;clean&quot;);
 *     softly.assertThat(mansion.library()).as(&quot;Library&quot;).isEqualTo(&quot;clean&quot;);
 *     softly.assertThat(mansion.revolverAmmo()).as(&quot;Revolver Ammo&quot;).isEqualTo(6);
 *     softly.assertThat(mansion.candlestick()).as(&quot;Candlestick&quot;).isEqualTo(&quot;pristine&quot;);
 *     softly.assertThat(mansion.colonel()).as(&quot;Colonel&quot;).isEqualTo(&quot;well kempt&quot;);
 *     softly.assertThat(mansion.professor()).as(&quot;Professor&quot;).isEqualTo(&quot;well kempt&quot;);
 *   });
 * }</code></pre>
 *
 * <p>
 * SoftAssertions works by providing you with proxies of the AssertJ assertion objects (those created by
 * {@link Assertions}#assertThat...) whose assertion failures are caught and stored. Only when you call
 * {@link SoftAssertions#assertAll()} will a {@link SoftAssertionError} be thrown containing the error messages of those
 * previously caught assertion failures.
 * </p>
 *
 * <p>
 * Note that because SoftAssertions is stateful you should use a new instance of SoftAssertions per test method. Also,
 * if you forget to call assertAll() at the end of your test, the test <strong>will pass</strong> even if any assertion
 * objects threw exceptions (because they're proxied, remember?). So don't forget. You might use
 * {@link JUnitSoftAssertions} or {@link AutoCloseableSoftAssertions} to get assertAll() to be called automatically.
 * </p>
 *
 * <p>
 * It is recommended to use {@link AbstractAssert#as(String, Object...)} so that the multiple failed assertions can be
 * easily distinguished from one another.
 * </p>
 *
 * @author Brian Laframboise
 *
 * @see <a href="http://beust.com/weblog/2012/07/29/reinventing-assertions/">Reinventing Assertions (inspired this feature)</a>
 */
public class SoftAssertions extends AbstractStandardSoftAssertions {

<<<<<<< HEAD
=======
  private Extractor<Throwable, String> errorDescriptionExtractor = new Extractor<Throwable, String>() {
    @Override
    public String extract(Throwable throwable) {
      Throwable cause = throwable.getCause();
      if (cause == null) {
        return throwable.getMessage();
      }
      // error has a cause, display the cause message and the first stack trace elements.
      StackTraceElement[] stackTraceFirstElements = Arrays.copyOf(cause.getStackTrace(), 5);
      String stackTraceDescription = "";
      for (StackTraceElement stackTraceElement : stackTraceFirstElements) {
        stackTraceDescription += format("\tat %s%n", stackTraceElement);
      }
      return format("%s%n" +
                    "cause message: %s%n" +
                    "cause first five stack trace elements:%n" +
                    "%s",
                    throwable.getMessage(),
                    cause.getMessage(),
                    stackTraceDescription);
    }
  };

>>>>>>> 0bd42599
  /**
   * Verifies that no proxied assertion methods have failed.
   *
   * @throws SoftAssertionError if any proxied assertion objects threw
   */
  public void assertAll() {
    List<Throwable> errors = errorsCollected();
<<<<<<< HEAD
    if (!errors.isEmpty()) {
      throw new SoftAssertionError(extractProperty("message", String.class).from(errors));
    }
=======
    if (!errors.isEmpty()) throw new SoftAssertionError(describeErrors(errors));
  }

  private List<String> describeErrors(List<Throwable> errors) {
    return extract(errors, errorDescriptionExtractor);
>>>>>>> 0bd42599
  }

 /**
  * Use this to avoid having to call assertAll manually.
  *
  * <pre><code class='java'> &#064;Test
  * public void host_dinner_party_where_nobody_dies() {
  *   Mansion mansion = new Mansion();
  *   mansion.hostPotentiallyMurderousDinnerParty();
  *   SoftAssertions.assertSoftly(softly -&gt; {
  *     softly.assertThat(mansion.guests()).as(&quot;Living Guests&quot;).isEqualTo(7);
  *     softly.assertThat(mansion.kitchen()).as(&quot;Kitchen&quot;).isEqualTo(&quot;clean&quot;);
  *     softly.assertThat(mansion.library()).as(&quot;Library&quot;).isEqualTo(&quot;clean&quot;);
  *     softly.assertThat(mansion.revolverAmmo()).as(&quot;Revolver Ammo&quot;).isEqualTo(6);
  *     softly.assertThat(mansion.candlestick()).as(&quot;Candlestick&quot;).isEqualTo(&quot;pristine&quot;);
  *     softly.assertThat(mansion.colonel()).as(&quot;Colonel&quot;).isEqualTo(&quot;well kempt&quot;);
  *     softly.assertThat(mansion.professor()).as(&quot;Professor&quot;).isEqualTo(&quot;well kempt&quot;);
  *   });
  * }</code></pre>
  *
  * @param softly the SoftAssertions instance that you can call your own assertions on.
  * @throws SoftAssertionError if any proxied assertion objects threw
  * @since 3.6.0
  */
public static void assertSoftly(Consumer<SoftAssertions> softly) {
      SoftAssertions assertions = new SoftAssertions();
      softly.accept(assertions);
      assertions.assertAll();
  }
}<|MERGE_RESOLUTION|>--- conflicted
+++ resolved
@@ -12,20 +12,14 @@
  */
 package org.assertj.core.api;
 
-<<<<<<< HEAD
-import static org.assertj.core.api.Assertions.extractProperty;
-
-import java.util.List;
-import java.util.function.Consumer;
-=======
 import static java.lang.String.format;
 import static org.assertj.core.groups.FieldsOrPropertiesExtractor.extract;
 
 import java.util.Arrays;
 import java.util.List;
+import java.util.function.Consumer;
 
 import org.assertj.core.api.iterable.Extractor;
->>>>>>> 0bd42599
 
 /**
  * <p>
@@ -76,7 +70,6 @@
  *   softly.assertThat(mansion.professor()).as(&quot;Professor&quot;).isEqualTo(&quot;well kempt&quot;);
  *   softly.assertAll();
  * }</code></pre>
- *
  *
  * <p>
  * Now upon running the test our JUnit exception message is far more detailed:
@@ -132,8 +125,6 @@
  */
 public class SoftAssertions extends AbstractStandardSoftAssertions {
 
-<<<<<<< HEAD
-=======
   private Extractor<Throwable, String> errorDescriptionExtractor = new Extractor<Throwable, String>() {
     @Override
     public String extract(Throwable throwable) {
@@ -157,7 +148,6 @@
     }
   };
 
->>>>>>> 0bd42599
   /**
    * Verifies that no proxied assertion methods have failed.
    *
@@ -165,17 +155,11 @@
    */
   public void assertAll() {
     List<Throwable> errors = errorsCollected();
-<<<<<<< HEAD
-    if (!errors.isEmpty()) {
-      throw new SoftAssertionError(extractProperty("message", String.class).from(errors));
-    }
-=======
     if (!errors.isEmpty()) throw new SoftAssertionError(describeErrors(errors));
   }
 
   private List<String> describeErrors(List<Throwable> errors) {
     return extract(errors, errorDescriptionExtractor);
->>>>>>> 0bd42599
   }
 
  /**
