/*
 * Created on Nov 18, 2010
 * 
 * Licensed under the Apache License, Version 2.0 (the "License"); you may not use this file except in compliance with
 * the License. You may obtain a copy of the License at
 * 
 * http://www.apache.org/licenses/LICENSE-2.0
 * 
 * Unless required by applicable law or agreed to in writing, software distributed under the License is distributed on
 * an "AS IS" BASIS, WITHOUT WARRANTIES OR CONDITIONS OF ANY KIND, either express or implied. See the License for the
 * specific language governing permissions and limitations under the License.
 * 
 * Copyright @2010-2011 the original author or authors.
 */
package org.assertj.core.api;

import static org.assertj.core.extractor.Extractors.*;
import static org.assertj.core.util.Iterables.*;
import static org.assertj.core.util.Lists.*;

import java.util.Collection;
import java.util.Comparator;
import java.util.HashSet;
import java.util.List;

import org.assertj.core.api.iterable.Extractor;
import org.assertj.core.groups.FieldsOrPropertiesExtractor;
import org.assertj.core.groups.Tuple;
import org.assertj.core.internal.ComparatorBasedComparisonStrategy;
import org.assertj.core.internal.ComparisonStrategy;
import org.assertj.core.internal.FieldByFieldComparisonStrategy;
import org.assertj.core.internal.IgnoringFieldsComparisonStrategy;
import org.assertj.core.internal.Iterables;
import org.assertj.core.internal.OnFieldsComparisonStrategy;
import org.assertj.core.util.VisibleForTesting;
import org.assertj.core.util.introspection.IntrospectionError;

/**
 * Base class for implementations of <code>{@link ObjectEnumerableAssert}</code> whose actual value type is
 * <code>{@link Collection}</code>.
 *
 * @param <S> the "self" type of this assertion class. Please read &quot;<a href="http://bit.ly/anMa4g"
 *          target="_blank">Emulating 'self types' using Java Generics to simplify fluent API implementation</a>&quot;
 *          for more details.
 * @param <A> the type of the "actual" value.
 * @param <T> the type of elements of the "actual" value.
 * @author Yvonne Wang
 * @author Alex Ruiz
 * @author Mathieu Baechler
 * @author Joel Costigliola
 * @author Maciej Jaskowski
 * @author Nicolas François
 * @author Mikhail Mazursky
 * @author Mateusz Haligowski
 */
public abstract class AbstractIterableAssert<S extends AbstractIterableAssert<S, A, T>, A extends Iterable<T>, T>
    extends AbstractAssert<S, A> implements ObjectEnumerableAssert<S, T> {

  @VisibleForTesting
  Iterables iterables = Iterables.instance();

  protected AbstractIterableAssert(A actual, Class<?> selfType) {
    super(actual, selfType);
  }

  /**
   * {@inheritDoc}
   */
  @Override
  public void isNullOrEmpty() {
    iterables.assertNullOrEmpty(info, actual);
  }

  /**
   * {@inheritDoc}
   */
  @Override
  public void isEmpty() {
    iterables.assertEmpty(info, actual);
  }

  /**
   * {@inheritDoc}
   */
  @Override
  public S isNotEmpty() {
    iterables.assertNotEmpty(info, actual);
    return myself;
  }

  /**
   * {@inheritDoc}
   */
  @Override
  public S hasSize(int expected) {
    iterables.assertHasSize(info, actual, expected);
    return myself;
  }

  /**
   * {@inheritDoc}
   */
  public S hasSameSizeAs(Object other) {
    iterables.assertHasSameSizeAs(info, actual, other);
    return myself;
  }

  /**
   * {@inheritDoc}
   */
  @Override
  public S hasSameSizeAs(Iterable<?> other) {
    iterables.assertHasSameSizeAs(info, actual, other);
    return myself;
  }

  /**
   * {@inheritDoc}
   */
  @Override
  public S contains(T... values) {
    iterables.assertContains(info, actual, values);
    return myself;
  }

  /**
   * {@inheritDoc}
   */
  @Override
  public S containsOnly(T... values) {
    iterables.assertContainsOnly(info, actual, values);
    return myself;
  }

  /**
   * {@inheritDoc}
   */
  @Override
  public S containsOnlyOnce(T... values) {
    iterables.assertContainsOnlyOnce(info, actual, values);
    return myself;
  }

  /**
   * {@inheritDoc}
   */
  @Override
  public S containsExactly(T... values) {
    iterables.assertContainsExactly(info, actual, values);
    return myself;
  }

  /**
   * Verifies that all the elements of the actual {@code Iterable} are present in the given {@code Iterable}.
   *
   * @param values the {@code Iterable} that should contain all actual elements.
   * @return this assertion object.
   * @throws AssertionError if the actual {@code Iterable} is {@code null}.
   * @throws NullPointerException if the given {@code Iterable} is {@code null}.
   * @throws AssertionError if the actual {@code Iterable} is not subset of set {@code Iterable}.
   */
  public S isSubsetOf(Iterable<? extends T> values) {
    iterables.assertIsSubsetOf(info, actual, values);
    return myself;
  }

  /**
   * {@inheritDoc}
   */
  @Override
  public S containsSequence(T... sequence) {
    iterables.assertContainsSequence(info, actual, sequence);
    return myself;
  }

  /**
   * {@inheritDoc}
   */
  @Override
  public S containsSubsequence(T... sequence) {
    iterables.assertContainsSubsequence(info, actual, sequence);
    return myself;
  }

  @Override
  public S doesNotContain(T... values) {
    iterables.assertDoesNotContain(info, actual, values);
    return myself;
  }

  /**
   * Verifies that the actual group does not contain any elements of the given {@link Iterable} (i.e. none).
   * <p/>
   * 
   * <pre>
   * // this assertion succeeds :
   * List&lt;String&gt; actual = newArrayList(&quot;GIT&quot;, &quot;CVS&quot;, &quot;SOURCESAFE&quot;);
   * List&lt;String&gt; values = newArrayList(&quot;git&quot;, &quot;cvs&quot;, &quot;subversion&quot;);
   * assertThat(actual).doesNotContainAnyElementsOf(values);
   * 
   * // This one fails :
   * List&lt;String&gt; actual = newArrayList(&quot;GIT&quot;, &quot;cvs&quot;, &quot;SOURCESAFE&quot;);
   * List&lt;String&gt; values = newArrayList(&quot;git&quot;, &quot;cvs&quot;, &quot;subversion&quot;);
   * assertThat(actual).doesNotContainAnyElementsOf(values);
   * </pre>
   *
   * @param iterable the given {@link Iterable}
   * @return {@code this} assertion object.
   * @throws NullPointerException if the given argument is {@code null}.
   * @throws IllegalArgumentException if the given argument is an empty iterable.
   * @throws AssertionError if the actual group is {@code null}.
   * @throws AssertionError if the actual group contains some elements of the given {@link Iterable}.
   */
  public S doesNotContainAnyElementsOf(Iterable<? extends T> iterable) {
    iterables.assertDoesNotContainAnyElementsOf(info, actual, iterable);
    return myself;
  }

  /**
   * {@inheritDoc}
   */
  @Override
  public S doesNotHaveDuplicates() {
    iterables.assertDoesNotHaveDuplicates(info, actual);
    return myself;
  }

  /**
   * {@inheritDoc}
   */
  @Override
  public S startsWith(T... sequence) {
    iterables.assertStartsWith(info, actual, sequence);
    return myself;
  }

  /**
   * {@inheritDoc}
   */
  @Override
  public S endsWith(T... sequence) {
    iterables.assertEndsWith(info, actual, sequence);
    return myself;
  }

  /**
   * {@inheritDoc}
   */
  @Override
  public S containsNull() {
    iterables.assertContainsNull(info, actual);
    return myself;
  }

  /**
   * {@inheritDoc}
   */
  @Override
  public S doesNotContainNull() {
    iterables.assertDoesNotContainNull(info, actual);
    return myself;
  }

  /**
   * {@inheritDoc}
   */
  @Override
  public S are(Condition<? super T> condition) {
    iterables.assertAre(info, actual, condition);
    return myself;
  }

  /**
   * {@inheritDoc}
   */
  @Override
  public S areNot(Condition<? super T> condition) {
    iterables.assertAreNot(info, actual, condition);
    return myself;
  }

  /**
   * {@inheritDoc}
   */
  @Override
  public S have(Condition<? super T> condition) {
    iterables.assertHave(info, actual, condition);
    return myself;
  }

  /**
   * {@inheritDoc}
   */
  @Override
  public S doNotHave(Condition<? super T> condition) {
    iterables.assertDoNotHave(info, actual, condition);
    return myself;
  }

  /**
   * {@inheritDoc}
   */
  @Override
  public S areAtLeast(int times, Condition<? super T> condition) {
    iterables.assertAreAtLeast(info, actual, times, condition);
    return myself;
  }

  /**
   * {@inheritDoc}
   */
  @Override
  public S areAtMost(int times, Condition<? super T> condition) {
    iterables.assertAreAtMost(info, actual, times, condition);
    return myself;
  }

  /**
   * {@inheritDoc}
   */
  @Override
  public S areExactly(int times, Condition<? super T> condition) {
    iterables.assertAreExactly(info, actual, times, condition);
    return myself;
  }

  /** {@inheritDoc} */
  @Override
  public S haveAtLeastOne(Condition<? super T> condition) {
    return haveAtLeast(1, condition);
  }

  /**
   * {@inheritDoc}
   */
  @Override
  public S haveAtLeast(int times, Condition<? super T> condition) {
    iterables.assertHaveAtLeast(info, actual, times, condition);
    return myself;
  }

  /**
   * {@inheritDoc}
   */
  @Override
  public S haveAtMost(int times, Condition<? super T> condition) {
    iterables.assertHaveAtMost(info, actual, times, condition);
    return myself;
  }

  /**
   * {@inheritDoc}
   */
  @Override
  public S haveExactly(int times, Condition<? super T> condition) {
    iterables.assertHaveExactly(info, actual, times, condition);
    return myself;
  }

  /**
   * {@inheritDoc}
   */
  @Override
  public S containsAll(Iterable<? extends T> iterable) {
    iterables.assertContainsAll(info, actual, iterable);
    return myself;
  }

  /**
   * {@inheritDoc}
   */
  @Override
  public S usingElementComparator(Comparator<? super T> customComparator) {
    this.iterables = new Iterables(new ComparatorBasedComparisonStrategy(customComparator));
    return myself;
  }

  /**
   * {@inheritDoc}
   */
  @Override
  public S usingDefaultElementComparator() {
    this.iterables = Iterables.instance();
    return myself;
  }

  /**
   * Extract the values of given field or property from the Iterable's elements under test into a new Iterable, this new
   * Iterable becoming the Iterable under test.
   * <p/>
   * It allows you to test a property/field of the the Iterable's elements instead of testing the elements themselves,
   * it can be sometimes much less work !
   * <p/>
   * Let's take an example to make things clearer :
   * <p/>
   * 
   * <pre>
   * // Build a list of TolkienCharacter, a TolkienCharacter has a name, and age and a Race (a specific class)
   * // they can be public field or properties, both can be extracted.
   * List&lt;TolkienCharacter&gt; fellowshipOfTheRing = new ArrayList&lt;TolkienCharacter&gt;();
   * 
   * fellowshipOfTheRing.add(new TolkienCharacter(&quot;Frodo&quot;, 33, HOBBIT));
   * fellowshipOfTheRing.add(new TolkienCharacter(&quot;Sam&quot;, 38, HOBBIT));
   * fellowshipOfTheRing.add(new TolkienCharacter(&quot;Gandalf&quot;, 2020, MAIA));
   * fellowshipOfTheRing.add(new TolkienCharacter(&quot;Legolas&quot;, 1000, ELF));
   * fellowshipOfTheRing.add(new TolkienCharacter(&quot;Pippin&quot;, 28, HOBBIT));
   * fellowshipOfTheRing.add(new TolkienCharacter(&quot;Gimli&quot;, 139, DWARF));
   * fellowshipOfTheRing.add(new TolkienCharacter(&quot;Aragorn&quot;, 87, MAN);
   * fellowshipOfTheRing.add(new TolkienCharacter(&quot;Boromir&quot;, 37, MAN));
   * 
   * // let's verify the names of TolkienCharacter in fellowshipOfTheRing :
   * 
   * assertThat(fellowshipOfTheRing).extracting(&quot;name&quot;)
   *           .contains(&quot;Boromir&quot;, &quot;Gandalf&quot;, &quot;Frodo&quot;)
   *           .doesNotContain(&quot;Sauron&quot;, &quot;Elrond&quot;);
   * 
   * // you can extract nested property/field like the name of Race :
   * 
   * assertThat(fellowshipOfTheRing).extracting(&quot;race.name&quot;)
   *           .contains(&quot;Hobbit&quot;, &quot;Elf&quot;)
   *           .doesNotContain(&quot;Orc&quot;);
   * </pre>
   * <p/>
   * A property with the given name is looked for first, if it doesn't exist then a field with the given name is looked
   * for, if no field accessible (ie. does not exist or is not public) an IntrospectionError is thrown.
   * <p/>
   * It only works if <b>all</b> objects have the field or all objects have the property with the given name, i.e. it
   * won't work if half of the objects have the field and the other the property.
   * <p/>
   * Note that the order of extracted property/field values is consistent with the iteration order of the Iterable under
   * test, for example if it's a {@link HashSet}, you won't be able to make any assumptions on the extracted values
   * order.
   *
   * @param propertyOrField the property/field to extract from the Iterable under test
   * @return a new assertion object whose object under test is the list of extracted property/field values.
   * @throws IntrospectionError if no field or property exists with the given name (or field exists but is not public)
   *           in one of the initial Iterable's element.
   */
  public ListAssert<Object> extracting(String propertyOrField) {
    List<Object> values = FieldsOrPropertiesExtractor.extract(actual, byName(propertyOrField));
    return new ListAssert<Object>(values);
  }

  /**
   * Extract the result of given method invocation on the Iterable's elements under test into a new Iterable, this new
   * Iterable becoming the Iterable under test.
   * <p/>
   * It allows you to test the method results of the Iterable's elements instead of testing the elements themselves, it
   * is especially usefull for classes that does not conform to Java Bean's getter specification (i.e. public String
   * toString() or public String status() instead of public String getStatus()).
   * <p/>
   * Let's take an example to make things clearer :
   * 
   * <pre>
   * // Build a array of WesterosHouse, a WesterosHouse has a method: public String sayTheWords()
   * 
   * List&lt;WesterosHouse&gt; greatHouses = new ArrayList&lt;WesterosHouse&gt;();
   * greatHouses.add(new WesterosHouse(&quot;Stark&quot;, &quot;Winter is Comming&quot;));
   * greatHouses.add(new WesterosHouse(&quot;Lannister&quot;, &quot;Hear Me Roar!&quot;));
   * greatHouses.add(new WesterosHouse(&quot;Greyjoy&quot;, &quot;We Do Not Sow&quot;));
   * greatHouses.add(new WesterosHouse(&quot;Baratheon&quot;, &quot;Our is the Fury&quot;));
   * greatHouses.add(new WesterosHouse(&quot;Martell&quot;, &quot;Unbowed, Unbent, Unbroken&quot;));
   * greatHouses.add(new WesterosHouse(&quot;Tyrell&quot;, &quot;Growing Strong&quot;));
   * 
   * // let's verify the words of great houses in Westeros:
   * 
   * assertThat(greatHouses).extractingResultOf(&quot;sayTheWords&quot;)
   *     .contains(&quot;Winter is Comming&quot;, &quot;We Do Not Sow&quot;, &quot;Hear Me Roar&quot;).doesNotContain(&quot;Lannisters always pay their debts&quot;);
   * </pre>
   * 
   * Following requirements have to be met to extract method results:
   * <ul>
   * <li>method has to be public,</li>
   * <li>method cannot accept any arguments,</li>
   * <li>method cannot return void.</li>
   * </ul>
   * <p/>
   * Note that the order of extracted results is consistent with the iteration order of the Iterable under test, for
   * example if it's a {@link HashSet}, you won't be able to make any assumptions on the extracted results order.
   *
   * @param method the name of the method which result is to be extracted from the array under test
   * @return a new assertion object whose object under test is the Iterable of extracted values.
   * @throws IllegalArgumentException if no method exists with the given name, or method is not public, or method does
   *           return void, or method accepts arguments.
   */
  public ListAssert<Object> extractingResultOf(String method) {
    List<Object> values = FieldsOrPropertiesExtractor.extract(actual, resultOf(method));
    return new ListAssert<Object>(values);
  }

  /**
   * Extract the result of given method invocation on the Iterable's elements under test into a new list of the given
   * class, this new List becoming the object under test.
   * <p/>
   * It allows you to test the method results of the Iterable's elements instead of testing the elements themselves, it
   * is especially usefull for classes that does not conform to Java Bean's getter specification (i.e. public String
   * toString() or public String status() instead of public String getStatus()).
   * <p/>
   * Let's take an example to make things clearer :
   * 
   * <pre>
   * // Build a array of WesterosHouse, a WesterosHouse has a method: public String sayTheWords()
   * List&lt;WesterosHouse&gt; greatHouses = new ArrayList&lt;WesterosHouse&gt;();
   * greatHouses.add(new WesterosHouse(&quot;Stark&quot;, &quot;Winter is Comming&quot;));
   * greatHouses.add(new WesterosHouse(&quot;Lannister&quot;, &quot;Hear Me Roar!&quot;));
   * greatHouses.add(new WesterosHouse(&quot;Greyjoy&quot;, &quot;We Do Not Sow&quot;));
   * greatHouses.add(new WesterosHouse(&quot;Baratheon&quot;, &quot;Our is the Fury&quot;));
   * greatHouses.add(new WesterosHouse(&quot;Martell&quot;, &quot;Unbowed, Unbent, Unbroken&quot;));
   * greatHouses.add(new WesterosHouse(&quot;Tyrell&quot;, &quot;Growing Strong&quot;));
   * 
   * // let's verify the words of great houses in Westeros:
   * 
   * assertThat(greatHouses).extractingResultOf(&quot;sayTheWords&quot;, String.class)
   *     .contains(&quot;Winter is Comming&quot;, &quot;We Do Not Sow&quot;, &quot;Hear Me Roar&quot;).doesNotContain(&quot;Lannisters always pay their debts&quot;);
   * </pre>
   * 
   * Following requirements have to be met to extract method results:
   * <ul>
   * <li>method has to be public,</li>
   * <li>method cannot accept any arguments,</li>
   * <li>method cannot return void.</li>
   * </ul>
   * <p/>
   * Note that the order of extracted property/field values is consistent with the iteration order of the Iterable under
   * test, for example if it's a {@link HashSet}, you won't be able to make any assumptions of the extracted values
   * order.
   *
   * @param method the name of the method which result is to be extracted from the array under test
   * @param extractedType type of element of the extracted List
   * @return a new assertion object whose object under test is the Iterable of extracted values.
   * @throws IllegalArgumentException if no method exists with the given name, or method is not public, or method does
   *           return void or method accepts arguments.
   */
  public <P> ListAssert<P> extractingResultOf(String method, Class<P> extractedType) {
    @SuppressWarnings("unchecked")
    List<P> values = (List<P>) FieldsOrPropertiesExtractor.extract(actual, resultOf(method));
    return new ListAssert<P>(values);
  }

  /**
   * Extract the values of given field or property from the Iterable's elements under test into a new Iterable, this new
   * Iterable becoming the Iterable under test.
   * <p/>
   * It allows you to test a property/field of the the Iterable's elements instead of testing the elements themselves,
   * it can be sometimes much less work !
   * <p/>
   * Let's take an example to make things clearer :
   * 
   * <pre>
   * // Build a list of TolkienCharacter, a TolkienCharacter has a name, and age and a Race (a specific class)
   * // they can be public field or properties, both can be extracted.
   * List&lt;TolkienCharacter&gt; fellowshipOfTheRing = new ArrayList&lt;TolkienCharacter&gt;();
   * 
   * fellowshipOfTheRing.add(new TolkienCharacter(&quot;Frodo&quot;, 33, HOBBIT));
   * fellowshipOfTheRing.add(new TolkienCharacter(&quot;Sam&quot;, 38, HOBBIT));
   * fellowshipOfTheRing.add(new TolkienCharacter(&quot;Gandalf&quot;, 2020, MAIA));
   * fellowshipOfTheRing.add(new TolkienCharacter(&quot;Legolas&quot;, 1000, ELF));
   * fellowshipOfTheRing.add(new TolkienCharacter(&quot;Pippin&quot;, 28, HOBBIT));
   * fellowshipOfTheRing.add(new TolkienCharacter(&quot;Gimli&quot;, 139, DWARF));
   * fellowshipOfTheRing.add(new TolkienCharacter(&quot;Aragorn&quot;, 87, MAN);
   * fellowshipOfTheRing.add(new TolkienCharacter(&quot;Boromir&quot;, 37, MAN));
   * 
   * // let's verify the names of TolkienCharacter in fellowshipOfTheRing :
   * 
   * assertThat(fellowshipOfTheRing).extracting(&quot;name&quot;, String.class)
   *           .contains(&quot;Boromir&quot;, &quot;Gandalf&quot;, &quot;Frodo&quot;)
   *           .doesNotContain(&quot;Sauron&quot;, &quot;Elrond&quot;);
   * 
   * // you can extract nested property/field like the name of Race :
   * 
   * assertThat(fellowshipOfTheRing).extracting(&quot;race.name&quot;, String.class)
   *           .contains(&quot;Hobbit&quot;, &quot;Elf&quot;)
   *           .doesNotContain(&quot;Orc&quot;);
   * </pre>
   * 
   * A property with the given name is looked for first, if it doesn't exist then a field with the given name is looked
   * for, if no field accessible (ie. does not exist or is not public) an IntrospectionError is thrown.
   * <p/>
   * It only works if <b>all</b> objects have the field or all objects have the property with the given name, i.e. it
   * won't work if half of the objects have the field and the other the property.
   * <p/>
   * Note that the order of extracted property/field values is consistent with the iteration order of the Iterable under
   * test, for example if it's a {@link HashSet}, you won't be able to make any assumptions on the extracted values
   * order.
   *
   * @param propertyOrField the property/field to extract from the Iterable under test
   * @param extractingType type to return
   * @return a new assertion object whose object under test is the list of extracted property/field values.
   * @throws IntrospectionError if no field or property exists with the given name (or field exists but is not public)
   *           in one of the initial Iterable's element.
   */
  public <P> ListAssert<P> extracting(String propertyOrField, Class<P> extractingType) {
    @SuppressWarnings("unchecked")
    List<P> values = (List<P>) FieldsOrPropertiesExtractor.extract(actual, byName(propertyOrField));
    return new ListAssert<P>(values);
  }

  /**
   * Extract the values of given fields/properties from the Iterable's elements under test into a new Iterable composed
   * of Tuple (a simple data structure), this new Iterable becoming the Iterable under test.
   * <p/>
   * It allows you to test fields/properties of the the Iterable's elements instead of testing the elements themselves,
   * it can be sometimes much less work!
   * <p/>
   * The Tuple data corresponds to the extracted values of the given fields/properties, for instance if you ask to
   * extract "id", "name" and "email" then each Tuple data will be composed of id, name and email extracted from the
   * element of the initial Iterable (the Tuple's data order is the same as the given fields/properties order).
   * <p/>
   * Let's take an example to make things clearer :
   * 
   * <pre>
   * // Build a list of TolkienCharacter, a TolkienCharacter has a name, and age and a Race (a specific class)
   * // they can be public field or properties, both can be extracted.
   * List&lt;TolkienCharacter&gt; fellowshipOfTheRing = new ArrayList&lt;TolkienCharacter&gt;();
   * 
   * fellowshipOfTheRing.add(new TolkienCharacter(&quot;Frodo&quot;, 33, HOBBIT));
   * fellowshipOfTheRing.add(new TolkienCharacter(&quot;Sam&quot;, 38, HOBBIT));
   * fellowshipOfTheRing.add(new TolkienCharacter(&quot;Gandalf&quot;, 2020, MAIA));
   * fellowshipOfTheRing.add(new TolkienCharacter(&quot;Legolas&quot;, 1000, ELF));
   * fellowshipOfTheRing.add(new TolkienCharacter(&quot;Pippin&quot;, 28, HOBBIT));
   * fellowshipOfTheRing.add(new TolkienCharacter(&quot;Gimli&quot;, 139, DWARF));
   * fellowshipOfTheRing.add(new TolkienCharacter(&quot;Aragorn&quot;, 87, MAN);
   * fellowshipOfTheRing.add(new TolkienCharacter(&quot;Boromir&quot;, 37, MAN));
   * 
   * // let's verify 'name' and 'age' of some TolkienCharacter in fellowshipOfTheRing :
   * 
   * assertThat(fellowshipOfTheRing).extracting(&quot;name&quot;, &quot;age&quot;)
   *                                .contains(tuple(&quot;Boromir&quot;, 37),
   *                                          tuple(&quot;Sam&quot;, 38),
   *                                          tuple(&quot;Legolas&quot;, 1000));
   * 
   * 
   * // extract 'name', 'age' and Race name values.
   * 
   * assertThat(fellowshipOfTheRing).extracting(&quot;name&quot;, &quot;age&quot;, &quot;race.name&quot;)
   *                                .contains(tuple(&quot;Boromir&quot;, 37, &quot;Man&quot;),
   *                                          tuple(&quot;Sam&quot;, 38, &quot;Hobbit&quot;),
   *                                          tuple(&quot;Legolas&quot;, 1000, &quot;Elf&quot;));
   * </pre>
   * 
   * A property with the given name is looked for first, if it does'nt exist then a field with the given name is looked
   * for, if no field accessible (ie. does not exist or is not public) an IntrospectionError is thrown.
   * <p/>
   * It only works if <b>all</b> objects have the field or all objects have the property with the given name, i.e. it
   * won't work if half of the objects have the field and the other the property.
   * <p/>
   * Note that the order of extracted property/field values is consistent with the iteration order of the Iterable under
   * test, for example if it's a {@link HashSet}, you won't be able to make any assumptions on the extracted values
   * order.
   *
   * @param propertiesOrFields the properties/fields to extract from the initial Iterable under test
   * @return a new assertion object whose object under test is the list of Tuple with extracted properties/fields values
   *         as data.
   * @throws IntrospectionError if one of the given name does not match a field or property (or field exists but is not
   *           public) in one of the initial Iterable's element.
   */
  public ListAssert<Tuple> extracting(String... propertiesOrFields) {
    return extracting(byName(propertiesOrFields));
  }

  /**
   * Extract the values from Iterable's elements under test by applying an extracting function on them. The returned
   * iterable becomes a new object under test.
   * <p/>
   * It allows to test values from the elements in more safe way than by using {@link #extracting(String)}, as it
   * doesn't utilize introspection.
   * <p/>
   * Let's take a look an example
   * 
   * <pre>
   * List&lt;
   * 
   * // Build a list of TolkienCharacter, a TolkienCharacter has a name, and age and a Race (a specific class)
   * // they can be public field or properties, both can be extracted.
   * List&lt;TolkienCharacter&gt; fellowshipOfTheRing = new ArrayList&lt;TolkienCharacter&gt;();
   * 
   * fellowshipOfTheRing.add(new TolkienCharacter(&quot;Frodo&quot;, 33, HOBBIT));
   * fellowshipOfTheRing.add(new TolkienCharacter(&quot;Sam&quot;, 38, HOBBIT));
   * fellowshipOfTheRing.add(new TolkienCharacter(&quot;Gandalf&quot;, 2020, MAIA));
   * fellowshipOfTheRing.add(new TolkienCharacter(&quot;Legolas&quot;, 1000, ELF));
   * fellowshipOfTheRing.add(new TolkienCharacter(&quot;Pippin&quot;, 28, HOBBIT));
   * fellowshipOfTheRing.add(new TolkienCharacter(&quot;Gimli&quot;, 139, DWARF));
   * fellowshipOfTheRing.add(new TolkienCharacter(&quot;Aragorn&quot;, 87, MAN);
   * fellowshipOfTheRing.add(new TolkienCharacter(&quot;Boromir&quot;, 37, MAN));
   * 
   * // this extracts the race
   * Extractor&lt;TolkienCharacter, Race&gt; race = new Extractor&lt;TolkienCharacter, Race&gt;() {
   *    &commat;Override
   *    public Race extract(TolkienCharacter input) {
   *        return input.getRace();
   *    }
   * }
   * 
   * // fellowship has hobbitses, right, my presioussss?
   * assertThat(fellowshipOfTheRing).extracting(race).contains(HOBBIT);
   * </pre>
   * 
   * Note that the order of extracted property/field values is consistent with the iteration order of the Iterable under
   * test, for example if it's a {@link HashSet}, you won't be able to make any assumptions on the extracted values
   * order.
   * 
   * @param extractor the object transforming input object to desired one
   * @return a new assertion object whose object under test is the list of values extracted
   */
  public <V> ListAssert<V> extracting(Extractor<? super T, V> extractor) {
    List<V> values = FieldsOrPropertiesExtractor.extract(actual, extractor);
    return new ListAssert<V>(values);
  }

  /**
   * Extract the Iterable values from Iterable's elements under test by applying an Iterable extracting function on them
   * and concatenating the result lists. The returned iterable becomes a new object under test.
   * <p/>
   * It allows testing the results of extracting values that are represented by Iterables.
   * <p/>
   * For example:
   * 
   * <pre>
   * List&lt;CartoonCharacter&gt; cartoonCharacters = newArrayList();
   * 
   * CartoonCharacter bart = new CartoonCharacter("Bart Simpson");
   * CartoonCharacter lisa = new CartoonCharacter("Lisa Simpson");
   * CartoonCharacter maggie = new CartoonCharacter("Maggie Simpson");
   * 
   * CartoonCharacter homer = new CartoonCharacter("Homer Simpson");
   * homer.getChildren().add(bart);
   * homer.getChildren().add(lisa);
   * homer.getChildren().add(maggie);
   * 
   * CartoonCharacter pebbles = new CartoonCharacter("Pebbles Flintstone");
   * CartoonCharacter fred = new CartoonCharacter("Fred Flintstone");
   * fred.getChildren().add(pebbles);
   * 
   * Extractor&lt;CartoonCharacter, List&lt;CartoonCharacter&gt;&gt; childrenOf = new Extractor&lt;CartoonChildren, List&lt;CartoonChildren&gt;&gt;() {
   *    &commat;Override
   *    public List&lt;CartoonChildren&gt; extract(CartoonCharacter input) {
   *        return input.getChildren();
   *    }
   * }
   * 
   * assertThat(Lists.newArrayList(homer, fred)).flatExtracting(childrenOf).containsOnly(bart, lisa, maggie, pebbles);
   * </pre>
   * 
   * The order of extracted values is consisted with both the order of the collection itself, as well as the extracted
   * collections.
   * 
   * @param extractor the object transforming input object to an Iterable of desired ones
   * @return a new assertion object whose object under test is the list of values extracted
   */
  public <V> ListAssert<V> flatExtracting(Extractor<? super T, ? extends Collection<V>> extractor) {
    List<V> result = newArrayList();
    final List<? extends Collection<V>> extractedValues = FieldsOrPropertiesExtractor.extract(actual, extractor);

    for (Collection<? extends V> iterable : extractedValues) {
      result.addAll(iterable);
    }

    return new ListAssert<V>(result);
  }

  /**
   * Same as {@link #containsExactly(Object[])} but handle the {@link Iterable} to array conversion.
   * Same semantic as {@link #containsExactly(Object...)} : verifies that actual contains all the elements of the given
   * iterable and nothing else <b>in the same order</b>.
   * <p/>
   * Example :
   * 
   * <pre>
   * Iterable&lt;Ring&gt; elvesRings = newArrayList(vilya, nenya, narya);
   * 
   * // assertion will pass
   * assertThat(elvesRings).containsExactly(newLinkedList(vilya, nenya, narya));
   * 
   * // assertion will fail as actual and expected orders differ.
   * assertThat(elvesRings).containsExactly(newLinkedList(nenya, vilya, narya));
   * </pre>
   *
   * @param iterable the given {@code Iterable} we will get elements from.
   */
  public S containsExactlyElementsOf(Iterable<? extends T> iterable) {
    return containsExactly(toArray(iterable));
  }

  /**
   * Same semantic as {@link #containsOnly(Object[])} : verifies that actual contains all the elements of the given
   * iterable and nothing else, <b>in any order</b>.
   * <p/>
   * Example :
   * 
   * <pre>
   * Iterable&lt;Ring&gt; rings = newArrayList(vilya, nenya);
   * 
   * // assertion will pass
   * assertThat(rings).containsOnlyElementsOf(newLinkedList(nenya, vilya));
<<<<<<< HEAD
   * 
   * // assertion will fail as actual has fewer elements than expected.
=======
   * assertThat(rings).containsOnlyElementsOf(newLinkedList(nenya, nenya, vilya, vilya));
   * 
   * // assertion will fail as actual does not contqin narya.
>>>>>>> 2192db86
   * assertThat(rings).containsOnlyElementsOf(newLinkedList(nenya, vilya, narya));
   * </pre>
   * 
   * @param iterable the given {@code Iterable} we will get elements from.
   */
  public S containsOnlyElementsOf(Iterable<? extends T> iterable) {
<<<<<<< HEAD
=======
      return containsOnly(toArray(iterable));
  }

  /**
   * Same semantic as {@link #containsOnlyElementsOf(Iterable)} : verifies that actual contains all the elements of the
   * given iterable and nothing else, <b>in any order</b>.
   * 
   * <pre>
   * Example:
   * Iterable&lt;Ring&gt; elvesRings = newArrayList(vilya, nenya, narya);
   * 
   * // assertions will pass
   * assertThat(elvesRings).hasSameElementsAs(newArrayList(nenya, narya, vilya));
   * assertThat(elvesRings).hasSameElementsAs(newArrayList(nenya, narya, vilya, nenya));
   * 
   * // assertions will fail
   * assertThat(elvesRings).hasSameElementsAs(newArrayList(nenya, narya));
   * assertThat(elvesRings).hasSameElementsAs(newArrayList(nenya, narya, vilya, oneRing));
   * </pre>
   * 
   * </p>
   * 
   * @param values the values to verify against
   * @return this assertion object
   * @throws AssertionError if the actual group is {@code null}
   * @throws NullPointerException if the given {@code Iterable} is {@code null}
   * @throws AssertionError if the actual {@code Iterable} does not have the same elements, in any order, as the given
   *           {@code Iterable}
   */
  public S hasSameElementsAs(Iterable<? extends T> iterable) {
>>>>>>> 2192db86
    return containsOnly(toArray(iterable));
  }

  /**
<<<<<<< HEAD
   * Use field by field comparison (including inherited fields) instead of relying on actual type A <code>equals</code>
   * method to compare group elements for incoming assertion checks.
   *
   * This can be handy if <code>equals</code> implementation of objects to compare does not suit you. </p>
=======
   * Use field by field comparison (including inherited fields) instead of relying
   * on actual type A <code>equals</code> method to compare group elements
   * for incoming assertion checks.
   *
   * This can be handy if <code>equals</code> implementation of objects to compare does not suit you.
   * </p>
>>>>>>> 2192db86
   * <p>
   * Note that only <b>accessible </b>fields values are compared, accessible fields include directly accessible fields
   * (e.g. public) or fields with an accessible getter.
   * </p>
   *
   * <pre>
   * Example:
<<<<<<< HEAD
   * 
   * TolkienCharacter frodo = new TolkienCharacter("Frodo", 33, HOBBIT);
   * TolkienCharacter frodoClone = new TolkienCharacter("Frodo", 33, HOBBIT);
   * 
   * // Fail if equals has not been overriden in TolkienCharacter as equals default implementation only compares references
   * assertThat(newArrayList(frodo)).contains(frodoClone);
   * 
=======
   *
   * TolkienCharacter frodo = new TolkienCharacter("Frodo", 33, HOBBIT);
   * TolkienCharacter frodoClone = new TolkienCharacter("Frodo", 33, HOBBIT);
   *
   * // Fail if equals has not been overriden in TolkienCharacter as equals default implementation only compares references
   * assertThat(newArrayList(frodo)).contains(frodoClone);
   *
>>>>>>> 2192db86
   * // frodo and frodoClone are equals when doing a field by field comparison.
   * assertThat(newArrayList(frodo)).usingFieldByFieldElementComparator().contains(frodoClone);
   *
   * </pre>
   *
   * @return {@code this} assertion object.
   */
  public S usingFieldByFieldElementComparator() {
    return usingComparisonStrategy(new FieldByFieldComparisonStrategy());
  }

  /**
   * Use field by field comparison on the given fields only (fields can be inherited fields) instead of relying on
   * actual type A <code>equals</code> method to compare group elements for incoming assertion checks.
   *
   * This can be handy if <code>equals</code> implementation of objects to compare does not suit you. </p>
   * <p>
   * Note that only <b>accessible </b>fields values are compared, accessible fields include directly accessible fields
   * (e.g. public) or fields with an accessible getter.
   * </p>
   *
   * <pre>
   * Example:
   * 
   * TolkienCharacter frodo = new TolkienCharacter("Frodo", 33, HOBBIT);
   * TolkienCharacter sam = new TolkienCharacter("Sam", 38, HOBBIT);
   * 
   * // frodo and sam both are hobbits, so they are equals when comparing only race
   * assertThat(newArrayList(frodo)).usingElementComparatorOnFields("race").contains(sam); // OK
   * 
   * // ... but not when comparing both name and race
   * assertThat(newArrayList(frodo)).usingElementComparatorOnFields("name", "race").contains(sam); // FAIL
   *
   * </pre>
   *
   * @return {@code this} assertion object.
   */
  public S usingElementComparatorOnFields(String... fields) {
    return usingComparisonStrategy(new OnFieldsComparisonStrategy(fields));
  }

  protected S usingComparisonStrategy(ComparisonStrategy comparisonStrategy) {
    iterables = new Iterables(comparisonStrategy);
    return myself;
  }

  /**
   * Use field by field comparison on all fields except for the given ones (inherited fields are taken into account)
   * instead of relying on actual type A <code>equals</code> method to compare group elements for incoming assertion
   * checks.
   *
   * This can be handy if <code>equals</code> implementation of objects to compare does not suit you. </p>
   * <p>
   * Note that only <b>accessible </b>fields values are compared, accessible fields include directly accessible fields
   * (e.g. public) or fields with an accessible getter.
   * </p>
   *
   * <pre>
   * Example:
   * 
   * TolkienCharacter frodo = new TolkienCharacter("Frodo", 33, HOBBIT);
   * TolkienCharacter sam = new TolkienCharacter("Sam", 38, HOBBIT);
   * 
   * // frodo and sam both are hobbits, so they are equals when comparing only race (i.e. ignoring all other fields)
   * assertThat(newArrayList(frodo)).usingElementComparatorIgnoringFields("name", "age").contains(sam); // OK
   * 
   * // ... but not when comparing both name and race
   * assertThat(newArrayList(frodo)).usingElementComparatorIgnoringFields("age").contains(sam); // FAIL
   *
   * </pre>
   *
   * @return {@code this} assertion object.
   */
  public S usingElementComparatorIgnoringFields(String... fields) {
    return usingComparisonStrategy(new IgnoringFieldsComparisonStrategy(fields));
  }

  /**
   * Enable hexadecimal representation of Iterable elements instead of standard representation in error messages.
   * <p/>
   * It can be useful to better understand what the error was with a more meaningful error message.
   * <p/>
   * Example
   * 
   * <pre>
   * final List&lt;Byte&gt; bytes = newArrayList((byte) 0x10, (byte) 0x20);
   * </pre>
   *
   * With standard error message:
   * 
   * <pre>
   * assertThat(bytes).contains((byte)0x30);
   * 
   * Expecting:
   *  <[16, 32]>
   * to contain:
   *  <[48]>
   * but could not find:
   *  <[48]>
   * </pre>
   *
   * With Hexadecimal error message:
   * 
   * <pre>
   * assertThat(bytes).inHexadecimal().contains((byte)0x30);
   * 
   * Expecting:
   *  <[0x10, 0x20]>
   * to contain:
   *  <[0x30]>
   * but could not find:
   *  <[0x30]>
   * </pre>
   *
   * @return {@code this} assertion object.
   */
  @Override
  public S inHexadecimal() {
    return super.inHexadecimal();
  }

  /**
   * Enable binary representation of Iterable elements instead of standard representation in error messages.
   * <p/>
   * Example:
   * 
   * <pre>
   * final List&lt;Byte&gt; bytes = newArrayList((byte) 0x10, (byte) 0x20);
   * </pre>
   *
   * With standard error message:
   * 
   * <pre>
   * assertThat(bytes).contains((byte)0x30);
   * 
   * Expecting:
   *  <[16, 32]>
   * to contain:
   *  <[48]>
   * but could not find:
   *  <[48]>
   * </pre>
   *
   * With binary error message:
   * 
   * <pre>
   * assertThat(bytes).inBinary().contains((byte)0x30);
   * 
   * Expecting:
   *  <[0b00010000, 0b00100000]>
   * to contain:
   *  <[0b00110000]>
   * but could not find:
   *  <[0b00110000]>
   * </pre>
   *
   * @return {@code this} assertion object.
   */
  @Override
  public S inBinary() {
    return super.inBinary();
  }
}<|MERGE_RESOLUTION|>--- conflicted
+++ resolved
@@ -792,22 +792,15 @@
    * 
    * // assertion will pass
    * assertThat(rings).containsOnlyElementsOf(newLinkedList(nenya, vilya));
-<<<<<<< HEAD
-   * 
-   * // assertion will fail as actual has fewer elements than expected.
-=======
    * assertThat(rings).containsOnlyElementsOf(newLinkedList(nenya, nenya, vilya, vilya));
    * 
    * // assertion will fail as actual does not contqin narya.
->>>>>>> 2192db86
    * assertThat(rings).containsOnlyElementsOf(newLinkedList(nenya, vilya, narya));
    * </pre>
    * 
    * @param iterable the given {@code Iterable} we will get elements from.
    */
   public S containsOnlyElementsOf(Iterable<? extends T> iterable) {
-<<<<<<< HEAD
-=======
       return containsOnly(toArray(iterable));
   }
 
@@ -838,24 +831,16 @@
    *           {@code Iterable}
    */
   public S hasSameElementsAs(Iterable<? extends T> iterable) {
->>>>>>> 2192db86
     return containsOnly(toArray(iterable));
   }
 
   /**
-<<<<<<< HEAD
-   * Use field by field comparison (including inherited fields) instead of relying on actual type A <code>equals</code>
-   * method to compare group elements for incoming assertion checks.
-   *
-   * This can be handy if <code>equals</code> implementation of objects to compare does not suit you. </p>
-=======
    * Use field by field comparison (including inherited fields) instead of relying
    * on actual type A <code>equals</code> method to compare group elements
    * for incoming assertion checks.
    *
    * This can be handy if <code>equals</code> implementation of objects to compare does not suit you.
    * </p>
->>>>>>> 2192db86
    * <p>
    * Note that only <b>accessible </b>fields values are compared, accessible fields include directly accessible fields
    * (e.g. public) or fields with an accessible getter.
@@ -863,23 +848,13 @@
    *
    * <pre>
    * Example:
-<<<<<<< HEAD
-   * 
+   *
    * TolkienCharacter frodo = new TolkienCharacter("Frodo", 33, HOBBIT);
    * TolkienCharacter frodoClone = new TolkienCharacter("Frodo", 33, HOBBIT);
-   * 
+   *
    * // Fail if equals has not been overriden in TolkienCharacter as equals default implementation only compares references
    * assertThat(newArrayList(frodo)).contains(frodoClone);
-   * 
-=======
-   *
-   * TolkienCharacter frodo = new TolkienCharacter("Frodo", 33, HOBBIT);
-   * TolkienCharacter frodoClone = new TolkienCharacter("Frodo", 33, HOBBIT);
-   *
-   * // Fail if equals has not been overriden in TolkienCharacter as equals default implementation only compares references
-   * assertThat(newArrayList(frodo)).contains(frodoClone);
-   *
->>>>>>> 2192db86
+   *
    * // frodo and frodoClone are equals when doing a field by field comparison.
    * assertThat(newArrayList(frodo)).usingFieldByFieldElementComparator().contains(frodoClone);
    *
