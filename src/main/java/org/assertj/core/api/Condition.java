--- conflicted
+++ resolved
@@ -37,12 +37,7 @@
   private Predicate<T> predicate;
 
   /**
-<<<<<<< HEAD
-   * Creates a new </code>{@link Condition}</code>. The default description of this condition will the simple name of
-   * the
-=======
    * Creates a new <code>{@link Condition}</code>. The default description of this condition will the simple name of the
->>>>>>> 3304b3fa
    * condition's class.
    */
   public Condition() {
@@ -50,12 +45,8 @@
   }
 
   /**
-<<<<<<< HEAD
-   * Creates a new </code>{@link Condition}</code>.
+   * Creates a new <code>{@link Condition}</code>.
    * 
-=======
-   * Creates a new <code>{@link Condition}</code>.
->>>>>>> 3304b3fa
    * @param description the description of this condition.
    * @throws NullPointerException if the given description is {@code null}.
    */
@@ -64,7 +55,7 @@
   }
 
   /**
-   * Creates a new </code>{@link Condition}</code> with the given {@link Predicate}, the built Condition will be met if
+   * Creates a new <code>{@link Condition}</code> with the given {@link Predicate}, the built Condition will be met if
    * the Predicate is.
    * 
    * <p>
@@ -99,12 +90,8 @@
   }
 
   /**
-<<<<<<< HEAD
    * Creates a new </code>{@link Condition}</code>.
    * 
-=======
-   * Creates a new <code>{@link Condition}</code>.
->>>>>>> 3304b3fa
    * @param description the description of this condition.
    * @throws NullPointerException if the given description is {@code null}.
    */
