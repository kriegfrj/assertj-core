/**
 * Licensed under the Apache License, Version 2.0 (the "License"); you may not use this file except in compliance with
 * the License. You may obtain a copy of the License at
 *
 * http://www.apache.org/licenses/LICENSE-2.0
 *
 * Unless required by applicable law or agreed to in writing, software distributed under the License is distributed on
 * an "AS IS" BASIS, WITHOUT WARRANTIES OR CONDITIONS OF ANY KIND, either express or implied. See the License for the
 * specific language governing permissions and limitations under the License.
 *
 * Copyright 2012-2017 the original author or authors.
 */
package org.assertj.core.groups;

import static java.util.Collections.addAll;
import static org.assertj.core.presentation.StandardRepresentation.STANDARD_REPRESENTATION;
import static org.assertj.core.util.Lists.newArrayList;
import static org.assertj.core.util.Objects.areEqual;

import java.util.List;

public class Tuple {

  private final List<Object> datas = newArrayList();

  public Tuple(Object... values) {
	addAll(datas, values);
  }

<<<<<<< HEAD
  public void addData(Object data) {
	datas.add(data);
  }

=======
>>>>>>> ef061865
  public Object[] toArray() {
	return datas.toArray();
  }

  public List<Object> toList() {
    return datas;
  }

  @Override
  public int hashCode() {
	final int prime = 31;
	int result = 1;
	result = prime * result + datas.hashCode();
	return result;
  }

  @Override
  public boolean equals(Object obj) {
	if (this == obj) return true;
	if (obj == null) return false;
    if (!(obj instanceof Tuple)) return false;
	Tuple other = (Tuple) obj;
	// datas can't be null
    return areEqual(datas.toArray(), other.datas.toArray());
  }

  @Override
  public String toString() {
    return STANDARD_REPRESENTATION.toStringOf(this);
  }

  public static Tuple tuple(Object... values) {
	return new Tuple(values);
  }

}<|MERGE_RESOLUTION|>--- conflicted
+++ resolved
@@ -27,13 +27,6 @@
 	addAll(datas, values);
   }
 
-<<<<<<< HEAD
-  public void addData(Object data) {
-	datas.add(data);
-  }
-
-=======
->>>>>>> ef061865
   public Object[] toArray() {
 	return datas.toArray();
   }
