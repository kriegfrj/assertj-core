/*
 * Licensed under the Apache License, Version 2.0 (the "License"); you may not use this file except in compliance with
 * the License. You may obtain a copy of the License at
 *
 * http://www.apache.org/licenses/LICENSE-2.0
 *
 * Unless required by applicable law or agreed to in writing, software distributed under the License is distributed on
 * an "AS IS" BASIS, WITHOUT WARRANTIES OR CONDITIONS OF ANY KIND, either express or implied. See the License for the
 * specific language governing permissions and limitations under the License.
 *
 * Copyright 2012-2018 the original author or authors.
 */
package org.assertj.core.error;

import static java.lang.Integer.toHexString;
import static java.lang.String.format;
import static org.assertj.core.api.Assertions.assertThat;
import static org.assertj.core.api.Assertions.catchThrowable;
import static org.assertj.core.configuration.ConfigurationProvider.CONFIGURATION_PROVIDER;
import static org.assertj.core.error.ShouldBeEqualByComparingFieldByFieldRecursively.shouldBeEqualByComparingFieldByFieldRecursive;
import static org.assertj.core.internal.DeepDifference.determineDifferences;

import java.util.LinkedHashMap;
import java.util.LinkedHashSet;
import java.util.List;
import java.util.TreeMap;
import java.util.TreeSet;

import org.assertj.core.api.ThrowableAssert;
import org.assertj.core.description.TextDescription;
import org.assertj.core.internal.DeepDifference.Difference;
import org.assertj.core.internal.objects.Objects_assertIsEqualToComparingFieldByFieldRecursive_Test.WithCollection;
import org.assertj.core.internal.objects.Objects_assertIsEqualToComparingFieldByFieldRecursive_Test.WithMap;
<<<<<<< HEAD
import org.assertj.core.presentation.Representation;
import org.assertj.core.test.Jedi;
=======
import org.assertj.core.test.Name;
>>>>>>> 3aa7b6aa
import org.junit.Test;

public class ShouldBeEqualByComparingFieldByFieldRecursively_create_Test {

  private static final Representation REPRESENTATION = CONFIGURATION_PROVIDER.representation();

  @Test
  public void should_throw_assertion_error_rather_than_null_pointer_when_one_nested_member_is_null() {
    // GIVEN
    Jedi yoda = new Jedi("Yoda", "Green");
    Jedi noname = new Jedi(null, "Green");
    // WHEN
    Throwable throwable1 = catchThrowable(() -> assertThat(yoda).isEqualToComparingFieldByFieldRecursively(noname));
    Throwable throwable2 = catchThrowable(() -> assertThat(noname).isEqualToComparingFieldByFieldRecursively(yoda));
    // THEN
    assertThat(throwable1).isInstanceOf(AssertionError.class)
                          .isNotInstanceOf(NullPointerException.class);
    assertThat(throwable2).isInstanceOf(AssertionError.class)
                          .isNotInstanceOf(NullPointerException.class);
  }

  @Test
  public void should_use_unambiguous_fields_description_when_standard_description_of_actual_and_expected_collection_fields_values_are_identical() {
    // GIVEN
    WithCollection<String> withHashSet = new WithCollection<>(new LinkedHashSet<String>());
    WithCollection<String> withSortedSet = new WithCollection<>(new TreeSet<String>());
    withHashSet.collection.add("bar");
    withHashSet.collection.add("foo");
    withSortedSet.collection.addAll(withHashSet.collection);
    List<Difference> differences = determineDifferences(withHashSet, withSortedSet, null, null);
    // WHEN
    // @format:off
    String message = shouldBeEqualByComparingFieldByFieldRecursive(withSortedSet,
                                                                   withHashSet,
                                                                   differences,
                                                                   REPRESENTATION)
        .create(new TextDescription("Test"), REPRESENTATION);
    // @format:on
    // THEN
    assertThat(message).isEqualTo(format("[Test] %n" +
                                         "Expecting:%n" +
                                         "  <WithCollection [collection=[bar, foo]]>%n" +
                                         "to be equal to:%n" +
                                         "  <WithCollection [collection=[bar, foo]]>%n" +
                                         "when recursively comparing field by field, but found the following difference(s):%n"
                                         + "%n" +
                                         "Path to difference: <collection>%n" +
                                         "- actual  : <[\"bar\", \"foo\"] (LinkedHashSet@%s)>%n" +
                                         "- expected: <[\"bar\", \"foo\"] (TreeSet@%s)>",
                                         toHexString(withSortedSet.collection.hashCode()),
                                         toHexString(withHashSet.collection.hashCode())));
  }

  @Test
  public void should_use_unambiguous_fields_description_when_standard_description_of_actual_and_expected_map_fields_values_are_identical() {
    // GIVEN
    WithMap<Long, Boolean> withLinkedHashMap = new WithMap<>(new LinkedHashMap<Long, Boolean>());
    WithMap<Long, Boolean> withTreeMap = new WithMap<>(new TreeMap<Long, Boolean>());
    withLinkedHashMap.map.put(1L, true);
    withLinkedHashMap.map.put(2L, false);
    withTreeMap.map.putAll(withLinkedHashMap.map);
    List<Difference> differences = determineDifferences(withLinkedHashMap, withTreeMap, null, null);
    // WHEN
    // @format:off
    String message = shouldBeEqualByComparingFieldByFieldRecursive(withTreeMap,
                                                                   withLinkedHashMap,
                                                                   differences,
                                                                   REPRESENTATION)
                                                          .create(new TextDescription("Test"), REPRESENTATION);
    // @format:on
    // THEN
    assertThat(message).isEqualTo(format("[Test] %n" +
                                         "Expecting:%n" +
                                         "  <WithMap [map={1=true, 2=false}]>%n" +
                                         "to be equal to:%n" +
                                         "  <WithMap [map={1=true, 2=false}]>%n" +
                                         "when recursively comparing field by field, but found the following difference(s):%n" +
                                         "%n" +
                                         "Path to difference: <map>%n" +
                                         "- actual  : <{1L=true, 2L=false} (LinkedHashMap@%s)>%n" +
                                         "- expected: <{1L=true, 2L=false} (TreeMap@%s)>",
                                         toHexString(withTreeMap.map.hashCode()),
                                         toHexString(withLinkedHashMap.map.hashCode())));
  }

  @Test
<<<<<<< HEAD
  public void should_precise_missing_fields_when_actual_does_not_declare_all_expected_fields() {
    // GIVEN
    Person person = new Person("John", "Doe");
    PersonDAO personDAO = new PersonDAO("John", "Doe", 1L, 23);
    // THEN
    List<Difference> differences = determineDifferences(person, personDAO, null, null);
    // WHEN
    // @format:off
    String message = shouldBeEqualByComparingFieldByFieldRecursive(person,
                                                                   personDAO,
                                                                   differences,
                                                                   REPRESENTATION)
                                                           .create(new TextDescription("Test"), REPRESENTATION);
    // @format:on
    // THEN
    String personHash = toHexString(person.hashCode());
    String personDAOHash = toHexString(personDAO.hashCode());
    assertThat(message).isEqualTo(format("[Test] %n" +
                                         "Expecting:%n" +
                                         "  <org.assertj.core.error.Person@%s>%n" +
                                         "to be equal to:%n" +
                                         "  <org.assertj.core.error.PersonDAO@%s>%n" +
                                         "when recursively comparing field by field, but found the following difference(s):%n" +
                                         "%n" +
                                         "Path to difference: <>%n" +
                                         "- actual  : <org.assertj.core.error.Person@%s>%n" +
                                         "- expected: <org.assertj.core.error.PersonDAO@%s>%n" +
                                         "- reason  : org.assertj.core.error.Person can't be compared to org.assertj.core.error.PersonDAO as PersonDAO does not declare all Person fields, it lacks these:[firstName, lastName]",
                                         personHash, personDAOHash,
                                         personHash, personDAOHash));
=======
  public void should_not_fall_with_npe_if_field_of_one_of_compared_objects_is_null() {
    final Name actualName = new Name("Andy");
    final Name nullName = new Name(null);

    Throwable error = ThrowableAssert.catchThrowable(new ThrowableAssert.ThrowingCallable() {
      @Override
      public void call() throws Throwable {
        assertThat(actualName).isEqualToComparingFieldByFieldRecursively(nullName);
      }
    });

    assertThat(error).isNotExactlyInstanceOf(NullPointerException.class);

>>>>>>> 3aa7b6aa
  }

}<|MERGE_RESOLUTION|>--- conflicted
+++ resolved
@@ -31,12 +31,9 @@
 import org.assertj.core.internal.DeepDifference.Difference;
 import org.assertj.core.internal.objects.Objects_assertIsEqualToComparingFieldByFieldRecursive_Test.WithCollection;
 import org.assertj.core.internal.objects.Objects_assertIsEqualToComparingFieldByFieldRecursive_Test.WithMap;
-<<<<<<< HEAD
 import org.assertj.core.presentation.Representation;
 import org.assertj.core.test.Jedi;
-=======
 import org.assertj.core.test.Name;
->>>>>>> 3aa7b6aa
 import org.junit.Test;
 
 public class ShouldBeEqualByComparingFieldByFieldRecursively_create_Test {
@@ -123,7 +120,6 @@
   }
 
   @Test
-<<<<<<< HEAD
   public void should_precise_missing_fields_when_actual_does_not_declare_all_expected_fields() {
     // GIVEN
     Person person = new Person("John", "Doe");
@@ -154,7 +150,8 @@
                                          "- reason  : org.assertj.core.error.Person can't be compared to org.assertj.core.error.PersonDAO as PersonDAO does not declare all Person fields, it lacks these:[firstName, lastName]",
                                          personHash, personDAOHash,
                                          personHash, personDAOHash));
-=======
+  }
+
   public void should_not_fall_with_npe_if_field_of_one_of_compared_objects_is_null() {
     final Name actualName = new Name("Andy");
     final Name nullName = new Name(null);
@@ -168,7 +165,6 @@
 
     assertThat(error).isNotExactlyInstanceOf(NullPointerException.class);
 
->>>>>>> 3aa7b6aa
   }
 
 }