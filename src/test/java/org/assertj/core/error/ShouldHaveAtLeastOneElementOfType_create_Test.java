<<<<<<< HEAD
/*
 * Created on Jan 28, 2011
 *
=======
/**
>>>>>>> c15e3aca
 * Licensed under the Apache License, Version 2.0 (the "License"); you may not use this file except in compliance with
 * the License. You may obtain a copy of the License at
 *
 * http://www.apache.org/licenses/LICENSE-2.0
 *
 * Unless required by applicable law or agreed to in writing, software distributed under the License is distributed on
 * an "AS IS" BASIS, WITHOUT WARRANTIES OR CONDITIONS OF ANY KIND, either express or implied. See the License for the
 * specific language governing permissions and limitations under the License.
 *
<<<<<<< HEAD
 * Copyright @2014 the original author or authors.
=======
 * Copyright 2012-2014 the original author or authors.
>>>>>>> c15e3aca
 */
package org.assertj.core.error;

import static org.assertj.core.api.Assertions.assertThat;
import static org.assertj.core.error.ShouldHaveAtLeastOneElementOfType.shouldHaveAtLeastOneElementOfType;
import static org.assertj.core.util.Arrays.array;
import static org.assertj.core.util.Lists.newArrayList;

import org.assertj.core.description.TextDescription;
import org.assertj.core.presentation.StandardRepresentation;
import org.junit.Test;

/**
 * Tests for <code>{@link ShouldHaveAtLeastOneElementOfType#shouldHaveAtLeastOneElementOfType(Object, Class)}</code>.
 */
public class ShouldHaveAtLeastOneElementOfType_create_Test {

	@Test
	public void should_create_error_message_for_iterable() {
		ErrorMessageFactory factory = shouldHaveAtLeastOneElementOfType(newArrayList("Yoda", "Luke"), Long.class);
		String message = factory.create(new TextDescription("Test"), new StandardRepresentation());
		assertThat(message).isEqualTo("[Test] " + System.getProperty("line.separator")
				+ "Expecting:" + System.getProperty("line.separator")
				+ "  <[\"Yoda\", \"Luke\"]>" + System.getProperty("line.separator")
				+ "to have at least one element of type:" + System.getProperty("line.separator")
				+ "  <java.lang.Long>" + System.getProperty("line.separator")
				+ "but had none.");
	}

	@Test
	public void should_create_error_message_for_array() {
		ErrorMessageFactory factory = shouldHaveAtLeastOneElementOfType(array("Yoda", "Luke"), Long.class);
		String message = factory.create(new TextDescription("Test"), new StandardRepresentation());
		assertThat(message).isEqualTo("[Test] " + System.getProperty("line.separator")
				+ "Expecting:" + System.getProperty("line.separator")
				+ "  <[\"Yoda\", \"Luke\"]>" + System.getProperty("line.separator")
				+ "to have at least one element of type:" + System.getProperty("line.separator")
				+ "  <java.lang.Long>" + System.getProperty("line.separator")
				+ "but had none.");
	}

}<|MERGE_RESOLUTION|>--- conflicted
+++ resolved
@@ -1,10 +1,4 @@
-<<<<<<< HEAD
-/*
- * Created on Jan 28, 2011
- *
-=======
 /**
->>>>>>> c15e3aca
  * Licensed under the Apache License, Version 2.0 (the "License"); you may not use this file except in compliance with
  * the License. You may obtain a copy of the License at
  *
@@ -14,11 +8,7 @@
  * an "AS IS" BASIS, WITHOUT WARRANTIES OR CONDITIONS OF ANY KIND, either express or implied. See the License for the
  * specific language governing permissions and limitations under the License.
  *
-<<<<<<< HEAD
- * Copyright @2014 the original author or authors.
-=======
  * Copyright 2012-2014 the original author or authors.
->>>>>>> c15e3aca
  */
 package org.assertj.core.error;
 
@@ -36,28 +26,28 @@
  */
 public class ShouldHaveAtLeastOneElementOfType_create_Test {
 
-	@Test
-	public void should_create_error_message_for_iterable() {
-		ErrorMessageFactory factory = shouldHaveAtLeastOneElementOfType(newArrayList("Yoda", "Luke"), Long.class);
-		String message = factory.create(new TextDescription("Test"), new StandardRepresentation());
-		assertThat(message).isEqualTo("[Test] " + System.getProperty("line.separator")
-				+ "Expecting:" + System.getProperty("line.separator")
-				+ "  <[\"Yoda\", \"Luke\"]>" + System.getProperty("line.separator")
-				+ "to have at least one element of type:" + System.getProperty("line.separator")
-				+ "  <java.lang.Long>" + System.getProperty("line.separator")
-				+ "but had none.");
-	}
+  @Test
+  public void should_create_error_message_for_iterable() {
+	ErrorMessageFactory factory = shouldHaveAtLeastOneElementOfType(newArrayList("Yoda", "Luke"), Long.class);
+	String message = factory.create(new TextDescription("Test"), new StandardRepresentation());
+	assertThat(message).isEqualTo("[Test] " + System.getProperty("line.separator")
+	                              + "Expecting:" + System.getProperty("line.separator")
+	                              + "  <[\"Yoda\", \"Luke\"]>" + System.getProperty("line.separator")
+	                              + "to have at least one element of type:" + System.getProperty("line.separator")
+	                              + "  <java.lang.Long>" + System.getProperty("line.separator")
+	                              + "but had none.");
+  }
 
-	@Test
-	public void should_create_error_message_for_array() {
-		ErrorMessageFactory factory = shouldHaveAtLeastOneElementOfType(array("Yoda", "Luke"), Long.class);
-		String message = factory.create(new TextDescription("Test"), new StandardRepresentation());
-		assertThat(message).isEqualTo("[Test] " + System.getProperty("line.separator")
-				+ "Expecting:" + System.getProperty("line.separator")
-				+ "  <[\"Yoda\", \"Luke\"]>" + System.getProperty("line.separator")
-				+ "to have at least one element of type:" + System.getProperty("line.separator")
-				+ "  <java.lang.Long>" + System.getProperty("line.separator")
-				+ "but had none.");
-	}
+  @Test
+  public void should_create_error_message_for_array() {
+	ErrorMessageFactory factory = shouldHaveAtLeastOneElementOfType(array("Yoda", "Luke"), Long.class);
+	String message = factory.create(new TextDescription("Test"), new StandardRepresentation());
+	assertThat(message).isEqualTo("[Test] " + System.getProperty("line.separator")
+	                              + "Expecting:" + System.getProperty("line.separator")
+	                              + "  <[\"Yoda\", \"Luke\"]>" + System.getProperty("line.separator")
+	                              + "to have at least one element of type:" + System.getProperty("line.separator")
+	                              + "  <java.lang.Long>" + System.getProperty("line.separator")
+	                              + "but had none.");
+  }
 
 }