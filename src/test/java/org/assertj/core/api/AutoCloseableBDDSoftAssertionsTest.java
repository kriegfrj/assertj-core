/**
 * Licensed under the Apache License, Version 2.0 (the "License"); you may not use this file except in compliance with
 * the License. You may obtain a copy of the License at
 *
 * http://www.apache.org/licenses/LICENSE-2.0
 *
 * Unless required by applicable law or agreed to in writing, software distributed under the License is distributed on
 * an "AS IS" BASIS, WITHOUT WARRANTIES OR CONDITIONS OF ANY KIND, either express or implied. See the License for the
 * specific language governing permissions and limitations under the License.
 *
 * Copyright 2012-2015 the original author or authors.
 */
package org.assertj.core.api;

import static org.assertj.core.api.Assertions.assertThat;
import static org.assertj.core.api.Assertions.fail;
import static org.assertj.core.util.DateUtil.parseDatetime;

import java.io.ByteArrayInputStream;
import java.io.File;
import java.math.BigDecimal;
import java.time.LocalTime;
import java.time.OffsetDateTime;
import java.time.OffsetTime;
import java.time.ZoneOffset;
import java.util.*;

import org.assertj.core.data.MapEntry;
import org.assertj.core.test.Maps;
import org.assertj.core.util.Lists;
import org.junit.Test;

public class AutoCloseableBDDSoftAssertionsTest {

  @Test
  public void all_assertions_should_pass() {
    try (AutoCloseableBDDSoftAssertions softly = new AutoCloseableBDDSoftAssertions()) {
      softly.then(1).isEqualTo(1);
      softly.then(Lists.newArrayList(1, 2)).containsOnly(1, 2);
    }
  }

  @Test
  public void should_be_able_to_catch_exceptions_thrown_by_all_proxied_methods() {
    try (AutoCloseableBDDSoftAssertions softly = new AutoCloseableBDDSoftAssertions()) {

      softly.then(BigDecimal.ZERO).isEqualTo(BigDecimal.ONE);

      softly.then(Boolean.FALSE).isTrue();
      softly.then(false).isTrue();
      softly.then(new boolean[] { false }).isEqualTo(new boolean[] { true });

      softly.then(new Byte((byte) 0)).isEqualTo((byte) 1);
      softly.then((byte) 2).inHexadecimal().isEqualTo((byte) 3);
      softly.then(new byte[] { 4 }).isEqualTo(new byte[] { 5 });

      softly.then(new Character((char) 65)).isEqualTo(new Character((char) 66));
      softly.then((char) 67).isEqualTo((char) 68);
      softly.then(new char[] { 69 }).isEqualTo(new char[] { 70 });

      softly.then(new StringBuilder("a")).isEqualTo(new StringBuilder("b"));

      softly.then(Object.class).isEqualTo(String.class);

      softly.then(parseDatetime("1999-12-31T23:59:59")).isEqualTo(parseDatetime("2000-01-01T00:00:01"));

      softly.then(new Double(6.0d)).isEqualTo(new Double(7.0d));
      softly.then(8.0d).isEqualTo(9.0d);
      softly.then(new double[] { 10.0d }).isEqualTo(new double[] { 11.0d });

      softly.then(new File("a"))
            .overridingErrorMessage("expected:<File(b)> but was:<File(a)>")
            .isEqualTo(new File("b"));

      softly.then(new Float(12f)).isEqualTo(new Float(13f));
      softly.then(14f).isEqualTo(15f);
      softly.then(new float[] { 16f }).isEqualTo(new float[] { 17f });

      softly.then(new ByteArrayInputStream(new byte[] { (byte) 65 }))
            .hasSameContentAs(new ByteArrayInputStream(new byte[] { (byte) 66 }));

      softly.then(new Integer(20)).isEqualTo(new Integer(21));
      softly.then(22).isEqualTo(23);
      softly.then(new int[] { 24 }).isEqualTo(new int[] { 25 });

      softly.then((Iterable<String>) Lists.newArrayList("26")).isEqualTo(Lists.newArrayList("27"));
      softly.then(Lists.newArrayList("28").iterator()).contains("29");
      softly.then(Lists.newArrayList("30")).isEqualTo(Lists.newArrayList("31"));

      softly.then(new Long(32L)).isEqualTo(new Long(33L));
      softly.then(34L).isEqualTo(35L);
      softly.then(new long[] { 36L }).isEqualTo(new long[] { 37L });

      softly.then(Maps.mapOf(MapEntry.entry("38", "39"))).isEqualTo(Maps.mapOf(MapEntry.entry("40", "41")));

      softly.then(new Short((short) 42)).isEqualTo(new Short((short) 43));
      softly.then((short) 44).isEqualTo((short) 45);
      softly.then(new short[] { (short) 46 }).isEqualTo(new short[] { (short) 47 });

      softly.then("48").isEqualTo("49");

<<<<<<< HEAD
	  final IllegalArgumentException illegalArgumentException = new IllegalArgumentException
		  ("IllegalArgumentException message");
	  softly.then(illegalArgumentException).hasMessage("NullPointerException message");

    softly.then(Optional.of("not empty")).isEqualTo("empty");
    softly.then(OptionalInt.of(0)).isEqualTo(1);
    softly.then(OptionalDouble.of(0.0)).isEqualTo(1.0);
    softly.then(OptionalLong.of(0L)).isEqualTo(1L);
    softly.then(LocalTime.of(12, 00)).isEqualTo(LocalTime.of(13, 00));
    softly.then(OffsetTime.of(12, 0, 0, 0, ZoneOffset.UTC)).isEqualTo(OffsetTime.of(13, 0, 0, 0, ZoneOffset.UTC));
    softly.then(OffsetDateTime.MIN).isEqualTo(OffsetDateTime.MAX);

	} catch (SoftAssertionError e) {
	  List<String> errors = e.getErrors();
	  assertThat(errors).hasSize(45);

	  assertThat(errors.get(0)).isEqualTo("expected:<[1]> but was:<[0]>");
=======
      softly.then(new Object() {
        @Override
        public String toString() {
          return "50";
        }
      }).isEqualTo(new Object() {
        @Override
        public String toString() {
          return "51";
        }
      });
>>>>>>> 33711468

      softly.then(new Object[] { new Object() {
        @Override
        public String toString() {
          return "52";
        }
      } }).isEqualTo(new Object[] { new Object() {
        @Override
        public String toString() {
          return "53";
        }
      } });

      final IllegalArgumentException illegalArgumentException = new IllegalArgumentException("IllegalArgumentException message");
      softly.then(illegalArgumentException).hasMessage("NullPointerException message");
    } catch (SoftAssertionError e) {
      List<String> errors = e.getErrors();
      assertThat(errors).hasSize(38);
      assertThat(errors.get(0)).isEqualTo("expected:<[1]> but was:<[0]>");

      assertThat(errors.get(1)).isEqualTo("expected:<[tru]e> but was:<[fals]e>");
      assertThat(errors.get(2)).isEqualTo("expected:<[tru]e> but was:<[fals]e>");
      assertThat(errors.get(3)).isEqualTo("expected:<[[tru]e]> but was:<[[fals]e]>");

      assertThat(errors.get(4)).isEqualTo("expected:<[1]> but was:<[0]>");
      assertThat(errors.get(5)).isEqualTo("expected:<0x0[3]> but was:<0x0[2]>");
      assertThat(errors.get(6)).isEqualTo("expected:<[[5]]> but was:<[[4]]>");

      assertThat(errors.get(7)).isEqualTo("expected:<'[B]'> but was:<'[A]'>");
      assertThat(errors.get(8)).isEqualTo("expected:<'[D]'> but was:<'[C]'>");
      assertThat(errors.get(9)).isEqualTo("expected:<['[F]']> but was:<['[E]']>");

      assertThat(errors.get(10)).isEqualTo("expected:<[b]> but was:<[a]>");

      assertThat(errors.get(11)).isEqualTo("expected:<java.lang.[String]> but was:<java.lang.[Object]>");

      assertThat(errors.get(12)).isEqualTo("expected:<[2000-01-01T00:00:01].000> but was:<[1999-12-31T23:59:59].000>");

<<<<<<< HEAD
	  assertThat(errors.get(13)).isEqualTo("expected:<[7].0> but was:<[6].0>");
	  assertThat(errors.get(14)).isEqualTo("expected:<[9].0> but was:<[8].0>");
	  assertThat(errors.get(15)).isEqualTo("expected:<[1[1].0]> but was:<[1[0].0]>");

	  assertThat(errors.get(16)).isEqualTo("expected:<File(b)> but was:<File(a)>");

	  assertThat(errors.get(17)).isEqualTo("expected:<1[3].0f> but was:<1[2].0f>");
	  assertThat(errors.get(18)).isEqualTo("expected:<1[5].0f> but was:<1[4].0f>");
	  assertThat(errors.get(19)).isEqualTo("expected:<[1[7].0f]> but was:<[1[6].0f]>");

	  assertThat(errors.get(20)).isEqualTo(String.format("%nInputStreams do not have same content:"
		                                   + System.getProperty("line.separator")
		                                   + "line:<1>, expected:<B> but was:<A>"));

	  assertThat(errors.get(21)).isEqualTo("expected:<2[1]> but was:<2[0]>");
	  assertThat(errors.get(22)).isEqualTo("expected:<2[3]> but was:<2[2]>");
	  assertThat(errors.get(23)).isEqualTo("expected:<[2[5]]> but was:<[2[4]]>");

	  assertThat(errors.get(24)).isEqualTo("expected:<[\"2[7]\"]> but was:<[\"2[6]\"]>");
	  assertThat(errors.get(25)).isEqualTo(String.format("%nExpecting:%n" +
		                                   " <[\"28\"]>%n" +
		                                   "to contain:%n" +
		                                   " <[\"29\"]>%n" +
		                                   "but could not find:%n" +
		                                   " <[\"29\"]>%n"));
	  assertThat(errors.get(26)).isEqualTo("expected:<[\"3[1]\"]> but was:<[\"3[0]\"]>");

	  assertThat(errors.get(27)).isEqualTo("expected:<3[3]L> but was:<3[2]L>");
	  assertThat(errors.get(28)).isEqualTo("expected:<3[5]L> but was:<3[4]L>");
	  assertThat(errors.get(29)).isEqualTo("expected:<[3[7]L]> but was:<[3[6]L]>");

	  assertThat(errors.get(30)).isEqualTo("expected:<{\"[40\"=\"41]\"}> but was:<{\"[38\"=\"39]\"}>");

	  assertThat(errors.get(31)).isEqualTo("expected:<4[3]> but was:<4[2]>");
	  assertThat(errors.get(32)).isEqualTo("expected:<4[5]> but was:<4[4]>");
	  assertThat(errors.get(33)).isEqualTo("expected:<[4[7]]> but was:<[4[6]]>");

	  assertThat(errors.get(34)).isEqualTo("expected:<\"4[9]\"> but was:<\"4[8]\">");

	  assertThat(errors.get(35)).isEqualTo("expected:<5[1]> but was:<5[0]>");
	  assertThat(errors.get(36)).isEqualTo("expected:<[5[3]]> but was:<[5[2]]>");
	  assertThat(errors.get(37)).isEqualTo(String.format("%nExpecting message:%n"
		                                   + " <\"NullPointerException message\">%n"
		                                   + "but was:%n"
		                                   + " <\"IllegalArgumentException message\">"));

    assertThat(errors.get(38)).isEqualTo("expected:<[\"empty\"]> but was:<[Optional[not empty]]>");
    assertThat(errors.get(39)).isEqualTo("expected:<[1]> but was:<[OptionalInt[0]]>");
    assertThat(errors.get(40)).isEqualTo("expected:<[1.0]> but was:<[OptionalDouble[0.0]]>");
    assertThat(errors.get(41)).isEqualTo("expected:<[1L]> but was:<[OptionalLong[0]]>");

    assertThat(errors.get(42)).isEqualTo("expected:<1[3]:00> but was:<1[2]:00>");
    assertThat(errors.get(43)).isEqualTo("expected:<1[3]:00Z> but was:<1[2]:00Z>");
    assertThat(errors.get(44)).isEqualTo("expected:<[+999999999-12-31T23:59:59.999999999-]18:00> but was:<[-999999999-01-01T00:00+]18:00>");
	  return;
	}
	fail("Should not reach here");
=======
      assertThat(errors.get(13)).isEqualTo("expected:<[7].0> but was:<[6].0>");
      assertThat(errors.get(14)).isEqualTo("expected:<[9].0> but was:<[8].0>");
      assertThat(errors.get(15)).isEqualTo("expected:<[1[1].0]> but was:<[1[0].0]>");

      assertThat(errors.get(16)).isEqualTo("expected:<File(b)> but was:<File(a)>");

      assertThat(errors.get(17)).isEqualTo("expected:<1[3].0f> but was:<1[2].0f>");
      assertThat(errors.get(18)).isEqualTo("expected:<1[5].0f> but was:<1[4].0f>");
      assertThat(errors.get(19)).isEqualTo("expected:<[1[7].0f]> but was:<[1[6].0f]>");

      assertThat(errors.get(20)).isEqualTo(String.format("%nInputStreams do not have same content:%n%n"
                                                         + "Changed content at line 1:%n"
                                                         + "expecting:%n"
                                                         + "  [\"B\"]%n"
                                                         + "but was:%n"
                                                         + "  [\"A\"]%n"));

      assertThat(errors.get(21)).isEqualTo("expected:<2[1]> but was:<2[0]>");
      assertThat(errors.get(22)).isEqualTo("expected:<2[3]> but was:<2[2]>");
      assertThat(errors.get(23)).isEqualTo("expected:<[2[5]]> but was:<[2[4]]>");

      assertThat(errors.get(24)).isEqualTo("expected:<[\"2[7]\"]> but was:<[\"2[6]\"]>");
      assertThat(errors.get(25)).isEqualTo(String.format("%nExpecting:%n" +
                                                         " <[\"28\"]>%n" +
                                                         "to contain:%n" +
                                                         " <[\"29\"]>%n" +
                                                         "but could not find:%n" +
                                                         " <[\"29\"]>%n"));
      assertThat(errors.get(26)).isEqualTo("expected:<[\"3[1]\"]> but was:<[\"3[0]\"]>");

      assertThat(errors.get(27)).isEqualTo("expected:<3[3]L> but was:<3[2]L>");
      assertThat(errors.get(28)).isEqualTo("expected:<3[5]L> but was:<3[4]L>");
      assertThat(errors.get(29)).isEqualTo("expected:<[3[7]L]> but was:<[3[6]L]>");

      assertThat(errors.get(30)).isEqualTo("expected:<{\"[40\"=\"41]\"}> but was:<{\"[38\"=\"39]\"}>");

      assertThat(errors.get(31)).isEqualTo("expected:<4[3]> but was:<4[2]>");
      assertThat(errors.get(32)).isEqualTo("expected:<4[5]> but was:<4[4]>");
      assertThat(errors.get(33)).isEqualTo("expected:<[4[7]]> but was:<[4[6]]>");

      assertThat(errors.get(34)).isEqualTo("expected:<\"4[9]\"> but was:<\"4[8]\">");

      assertThat(errors.get(35)).isEqualTo("expected:<5[1]> but was:<5[0]>");
      assertThat(errors.get(36)).isEqualTo("expected:<[5[3]]> but was:<[5[2]]>");
      assertThat(errors.get(37)).isEqualTo(String.format("%nExpecting message:%n"
                                                         + " <\"NullPointerException message\">%n"
                                                         + "but was:%n"
                                                         + " <\"IllegalArgumentException message\">"));
      return;
    }
    fail("Should not reach here");
>>>>>>> 33711468
  }

}<|MERGE_RESOLUTION|>--- conflicted
+++ resolved
@@ -99,25 +99,6 @@
 
       softly.then("48").isEqualTo("49");
 
-<<<<<<< HEAD
-	  final IllegalArgumentException illegalArgumentException = new IllegalArgumentException
-		  ("IllegalArgumentException message");
-	  softly.then(illegalArgumentException).hasMessage("NullPointerException message");
-
-    softly.then(Optional.of("not empty")).isEqualTo("empty");
-    softly.then(OptionalInt.of(0)).isEqualTo(1);
-    softly.then(OptionalDouble.of(0.0)).isEqualTo(1.0);
-    softly.then(OptionalLong.of(0L)).isEqualTo(1L);
-    softly.then(LocalTime.of(12, 00)).isEqualTo(LocalTime.of(13, 00));
-    softly.then(OffsetTime.of(12, 0, 0, 0, ZoneOffset.UTC)).isEqualTo(OffsetTime.of(13, 0, 0, 0, ZoneOffset.UTC));
-    softly.then(OffsetDateTime.MIN).isEqualTo(OffsetDateTime.MAX);
-
-	} catch (SoftAssertionError e) {
-	  List<String> errors = e.getErrors();
-	  assertThat(errors).hasSize(45);
-
-	  assertThat(errors.get(0)).isEqualTo("expected:<[1]> but was:<[0]>");
-=======
       softly.then(new Object() {
         @Override
         public String toString() {
@@ -129,7 +110,6 @@
           return "51";
         }
       });
->>>>>>> 33711468
 
       softly.then(new Object[] { new Object() {
         @Override
@@ -145,9 +125,19 @@
 
       final IllegalArgumentException illegalArgumentException = new IllegalArgumentException("IllegalArgumentException message");
       softly.then(illegalArgumentException).hasMessage("NullPointerException message");
+
+      softly.then(Optional.of("not empty")).isEqualTo("empty");
+      softly.then(OptionalInt.of(0)).isEqualTo(1);
+      softly.then(OptionalDouble.of(0.0)).isEqualTo(1.0);
+      softly.then(OptionalLong.of(0L)).isEqualTo(1L);
+      softly.then(LocalTime.of(12, 00)).isEqualTo(LocalTime.of(13, 00));
+      softly.then(OffsetTime.of(12, 0, 0, 0, ZoneOffset.UTC)).isEqualTo(OffsetTime.of(13, 0, 0, 0, ZoneOffset.UTC));
+      softly.then(OffsetDateTime.MIN).isEqualTo(OffsetDateTime.MAX);
+
     } catch (SoftAssertionError e) {
       List<String> errors = e.getErrors();
-      assertThat(errors).hasSize(38);
+      assertThat(errors).hasSize(45);
+
       assertThat(errors.get(0)).isEqualTo("expected:<[1]> but was:<[0]>");
 
       assertThat(errors.get(1)).isEqualTo("expected:<[tru]e> but was:<[fals]e>");
@@ -168,65 +158,6 @@
 
       assertThat(errors.get(12)).isEqualTo("expected:<[2000-01-01T00:00:01].000> but was:<[1999-12-31T23:59:59].000>");
 
-<<<<<<< HEAD
-	  assertThat(errors.get(13)).isEqualTo("expected:<[7].0> but was:<[6].0>");
-	  assertThat(errors.get(14)).isEqualTo("expected:<[9].0> but was:<[8].0>");
-	  assertThat(errors.get(15)).isEqualTo("expected:<[1[1].0]> but was:<[1[0].0]>");
-
-	  assertThat(errors.get(16)).isEqualTo("expected:<File(b)> but was:<File(a)>");
-
-	  assertThat(errors.get(17)).isEqualTo("expected:<1[3].0f> but was:<1[2].0f>");
-	  assertThat(errors.get(18)).isEqualTo("expected:<1[5].0f> but was:<1[4].0f>");
-	  assertThat(errors.get(19)).isEqualTo("expected:<[1[7].0f]> but was:<[1[6].0f]>");
-
-	  assertThat(errors.get(20)).isEqualTo(String.format("%nInputStreams do not have same content:"
-		                                   + System.getProperty("line.separator")
-		                                   + "line:<1>, expected:<B> but was:<A>"));
-
-	  assertThat(errors.get(21)).isEqualTo("expected:<2[1]> but was:<2[0]>");
-	  assertThat(errors.get(22)).isEqualTo("expected:<2[3]> but was:<2[2]>");
-	  assertThat(errors.get(23)).isEqualTo("expected:<[2[5]]> but was:<[2[4]]>");
-
-	  assertThat(errors.get(24)).isEqualTo("expected:<[\"2[7]\"]> but was:<[\"2[6]\"]>");
-	  assertThat(errors.get(25)).isEqualTo(String.format("%nExpecting:%n" +
-		                                   " <[\"28\"]>%n" +
-		                                   "to contain:%n" +
-		                                   " <[\"29\"]>%n" +
-		                                   "but could not find:%n" +
-		                                   " <[\"29\"]>%n"));
-	  assertThat(errors.get(26)).isEqualTo("expected:<[\"3[1]\"]> but was:<[\"3[0]\"]>");
-
-	  assertThat(errors.get(27)).isEqualTo("expected:<3[3]L> but was:<3[2]L>");
-	  assertThat(errors.get(28)).isEqualTo("expected:<3[5]L> but was:<3[4]L>");
-	  assertThat(errors.get(29)).isEqualTo("expected:<[3[7]L]> but was:<[3[6]L]>");
-
-	  assertThat(errors.get(30)).isEqualTo("expected:<{\"[40\"=\"41]\"}> but was:<{\"[38\"=\"39]\"}>");
-
-	  assertThat(errors.get(31)).isEqualTo("expected:<4[3]> but was:<4[2]>");
-	  assertThat(errors.get(32)).isEqualTo("expected:<4[5]> but was:<4[4]>");
-	  assertThat(errors.get(33)).isEqualTo("expected:<[4[7]]> but was:<[4[6]]>");
-
-	  assertThat(errors.get(34)).isEqualTo("expected:<\"4[9]\"> but was:<\"4[8]\">");
-
-	  assertThat(errors.get(35)).isEqualTo("expected:<5[1]> but was:<5[0]>");
-	  assertThat(errors.get(36)).isEqualTo("expected:<[5[3]]> but was:<[5[2]]>");
-	  assertThat(errors.get(37)).isEqualTo(String.format("%nExpecting message:%n"
-		                                   + " <\"NullPointerException message\">%n"
-		                                   + "but was:%n"
-		                                   + " <\"IllegalArgumentException message\">"));
-
-    assertThat(errors.get(38)).isEqualTo("expected:<[\"empty\"]> but was:<[Optional[not empty]]>");
-    assertThat(errors.get(39)).isEqualTo("expected:<[1]> but was:<[OptionalInt[0]]>");
-    assertThat(errors.get(40)).isEqualTo("expected:<[1.0]> but was:<[OptionalDouble[0.0]]>");
-    assertThat(errors.get(41)).isEqualTo("expected:<[1L]> but was:<[OptionalLong[0]]>");
-
-    assertThat(errors.get(42)).isEqualTo("expected:<1[3]:00> but was:<1[2]:00>");
-    assertThat(errors.get(43)).isEqualTo("expected:<1[3]:00Z> but was:<1[2]:00Z>");
-    assertThat(errors.get(44)).isEqualTo("expected:<[+999999999-12-31T23:59:59.999999999-]18:00> but was:<[-999999999-01-01T00:00+]18:00>");
-	  return;
-	}
-	fail("Should not reach here");
-=======
       assertThat(errors.get(13)).isEqualTo("expected:<[7].0> but was:<[6].0>");
       assertThat(errors.get(14)).isEqualTo("expected:<[9].0> but was:<[8].0>");
       assertThat(errors.get(15)).isEqualTo("expected:<[1[1].0]> but was:<[1[0].0]>");
@@ -275,10 +206,18 @@
                                                          + " <\"NullPointerException message\">%n"
                                                          + "but was:%n"
                                                          + " <\"IllegalArgumentException message\">"));
+
+      assertThat(errors.get(38)).isEqualTo("expected:<[\"empty\"]> but was:<[Optional[not empty]]>");
+      assertThat(errors.get(39)).isEqualTo("expected:<[1]> but was:<[OptionalInt[0]]>");
+      assertThat(errors.get(40)).isEqualTo("expected:<[1.0]> but was:<[OptionalDouble[0.0]]>");
+      assertThat(errors.get(41)).isEqualTo("expected:<[1L]> but was:<[OptionalLong[0]]>");
+
+      assertThat(errors.get(42)).isEqualTo("expected:<1[3]:00> but was:<1[2]:00>");
+      assertThat(errors.get(43)).isEqualTo("expected:<1[3]:00Z> but was:<1[2]:00Z>");
+      assertThat(errors.get(44)).isEqualTo("expected:<[+999999999-12-31T23:59:59.999999999-]18:00> but was:<[-999999999-01-01T00:00+]18:00>");
       return;
     }
     fail("Should not reach here");
->>>>>>> 33711468
   }
 
 }