--- conflicted
+++ resolved
@@ -52,34 +52,20 @@
 
   @Test
   public void should_create_Assert() {
-<<<<<<< HEAD
-    Object assertions = Assertions.assertThat(newLinkedHashSet());
-	assertThat(assertions).isNotNull();
-=======
     AbstractIterableAssert<?, ? extends Iterable<? extends Object>, Object> assertions = Assertions.assertThat(newLinkedHashSet());
     assertThat(assertions).isNotNull();
->>>>>>> 57e7ad68
   }
 
   @SuppressWarnings("unchecked")
   @Test
   public void should_initialise_actual() {
-<<<<<<< HEAD
-    Iterator<String> iterator = asList("Luke", "Leia").iterator();
-    Iterable<? extends String> actual = assertThat(iterator).actual;
-    assertThat((Iterable<String>) actual).containsOnly("Leia", "Luke");
-=======
     Iterator<String> names = asList("Luke", "Leia").iterator();
-    AbstractIterableAssert<?, ? extends Iterable<? extends String>, String> assertions = assertThat(names);
+    AbstractIterableAssert<?, ? extends Iterable<String>, String> assertions = (AbstractIterableAssert<?, ? extends Iterable<String>, String>) assertThat(names);
     assertThat(assertions.actual).containsOnly("Leia", "Luke");
->>>>>>> 57e7ad68
   }
 
   @Test
   public void should_allow_null() {
-<<<<<<< HEAD
-	assertThat(assertThat((Iterator<String>) null).actual).isNull();
-=======
     AbstractIterableAssert<?, ? extends Iterable<? extends String>, String> assertions = assertThat((Iterator<String>) null);
     assertThat(assertions.actual).isNull();
   }
@@ -103,14 +89,13 @@
     Iterator<?> iterator = mock(Iterator.class);
     assertThat(iterator).isInstanceOfAny(Iterator.class, String.class);
     verifyZeroInteractions(iterator);
->>>>>>> 57e7ad68
   }
 
   @Test
   public void isOfAnyClassIn_should_check_the_original_iterator_without_consuming_it() {
     assertThat(stringIterator).isOfAnyClassIn(Iterator.class, StringIterator.class);
   }
-  
+
   @Test
   public void isExactlyInstanceOf_should_check_the_original_iterator() {
     assertThat(new StringIterator()).isExactlyInstanceOf(StringIterator.class);
@@ -127,22 +112,22 @@
     }
     failBecauseExpectedAssertionErrorWasNotThrown();
   }
-  
+
   @Test
   public void isNotInstanceOf_should_check_the_original_iterator() {
     assertThat(stringIterator).isNotInstanceOf(LazyIterable.class);
   }
-  
+
   @Test
   public void isNotInstanceOfAny_should_check_the_original_iterator() {
     assertThat(stringIterator).isNotInstanceOfAny(LazyIterable.class, String.class);
   }
-  
+
   @Test
   public void isNotOfAnyClassIn_should_check_the_original_iterator() {
     assertThat(stringIterator).isNotOfAnyClassIn(LazyIterable.class, String.class);
   }
-  
+
   @Test
   public void iterator_can_be_asserted_twice_even_though_it_can_be_iterated_only_once() {
     Iterator<String> names = asList("Luke", "Leia").iterator();
